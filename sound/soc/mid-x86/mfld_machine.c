--- conflicted
+++ resolved
@@ -414,10 +414,6 @@
 {
 	pr_debug("snd_mfld_mc_remove called\n");
 	snd_soc_unregister_card(&snd_soc_card_mfld);
-<<<<<<< HEAD
-	kfree(mc_drv_ctx);
-=======
->>>>>>> 27516080
 	return 0;
 }
 

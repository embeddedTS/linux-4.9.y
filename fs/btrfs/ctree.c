--- conflicted
+++ resolved
@@ -419,15 +419,6 @@
 		}
 	}
 	spin_unlock(&fs_info->tree_mod_seq_lock);
-<<<<<<< HEAD
-
-	/*
-	 * we removed the lowest blocker from the blocker list, so there may be
-	 * more processible delayed refs.
-	 */
-	wake_up(&fs_info->tree_mod_seq_wait);
-=======
->>>>>>> 9450d57e
 
 	/*
 	 * anything that's lower than the lowest existing (read: blocked)
@@ -500,7 +491,6 @@
 	if (list_empty(&(fs_info)->tree_mod_seq_list))
 		return 1;
 	if (eb && btrfs_header_level(eb) == 0)
-<<<<<<< HEAD
 		return 1;
 
 	tree_mod_log_write_lock(fs_info);
@@ -511,18 +501,6 @@
 		 */
 		tree_mod_log_write_unlock(fs_info);
 		return 1;
-=======
-		return 1;
-
-	tree_mod_log_write_lock(fs_info);
-	if (list_empty(&fs_info->tree_mod_seq_list)) {
-		/*
-		 * someone emptied the list while we were waiting for the lock.
-		 * we must not add to the list when no blocker exists.
-		 */
-		tree_mod_log_write_unlock(fs_info);
-		return 1;
->>>>>>> 9450d57e
 	}
 
 	return 0;
@@ -647,12 +625,9 @@
 	u32 nritems;
 	int ret;
 
-<<<<<<< HEAD
-=======
 	if (btrfs_header_level(eb) == 0)
 		return;
 
->>>>>>> 9450d57e
 	nritems = btrfs_header_nritems(eb);
 	for (i = nritems - 1; i >= 0; i--) {
 		ret = tree_mod_log_insert_key_locked(fs_info, eb, i,

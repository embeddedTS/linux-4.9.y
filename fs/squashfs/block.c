--- conflicted
+++ resolved
@@ -175,17 +175,11 @@
 		 * Block is uncompressed.
 		 */
 		int in, pg_offset = 0;
-<<<<<<< HEAD
-=======
 		void *data = squashfs_first_page(output);
->>>>>>> d8ec26d7
 
 		for (bytes = length; k < b; k++) {
 			in = min(bytes, msblk->devblksize - offset);
 			bytes -= in;
-			wait_on_buffer(bh[k]);
-			if (!buffer_uptodate(bh[k]))
-				goto block_release;
 			while (in) {
 				if (pg_offset == PAGE_CACHE_SIZE) {
 					data = squashfs_next_page(output);

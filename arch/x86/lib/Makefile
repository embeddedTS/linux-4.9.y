--- conflicted
+++ resolved
@@ -15,15 +15,10 @@
         obj-y += atomic64_32.o
         lib-y += checksum_32.o
         lib-y += strstr_32.o
-<<<<<<< HEAD
-        lib-y += semaphore_32.o string_32.o cmpxchg8b_emu.o
-
-=======
         lib-y += semaphore_32.o string_32.o
 ifneq ($(CONFIG_X86_CMPXCHG64),y)
         lib-y += cmpxchg8b_emu.o
 endif
->>>>>>> 66b00a7c
         lib-$(CONFIG_X86_USE_3DNOW) += mmx_32.o
 else
         obj-y += io_64.o iomap_copy_64.o

/*
 * Copyright © 2008 Intel Corporation
 *
 * Permission is hereby granted, free of charge, to any person obtaining a
 * copy of this software and associated documentation files (the "Software"),
 * to deal in the Software without restriction, including without limitation
 * the rights to use, copy, modify, merge, publish, distribute, sublicense,
 * and/or sell copies of the Software, and to permit persons to whom the
 * Software is furnished to do so, subject to the following conditions:
 *
 * The above copyright notice and this permission notice (including the next
 * paragraph) shall be included in all copies or substantial portions of the
 * Software.
 *
 * THE SOFTWARE IS PROVIDED "AS IS", WITHOUT WARRANTY OF ANY KIND, EXPRESS OR
 * IMPLIED, INCLUDING BUT NOT LIMITED TO THE WARRANTIES OF MERCHANTABILITY,
 * FITNESS FOR A PARTICULAR PURPOSE AND NONINFRINGEMENT.  IN NO EVENT SHALL
 * THE AUTHORS OR COPYRIGHT HOLDERS BE LIABLE FOR ANY CLAIM, DAMAGES OR OTHER
 * LIABILITY, WHETHER IN AN ACTION OF CONTRACT, TORT OR OTHERWISE, ARISING
 * FROM, OUT OF OR IN CONNECTION WITH THE SOFTWARE OR THE USE OR OTHER DEALINGS
 * IN THE SOFTWARE.
 *
 * Authors:
 *    Eric Anholt <eric@anholt.net>
 *    Keith Packard <keithp@keithp.com>
 *
 */

#include <linux/seq_file.h>
#include <linux/debugfs.h>
#include <linux/slab.h>
#include <linux/export.h>
#include "drmP.h"
#include "drm.h"
#include "intel_drv.h"
#include "intel_ringbuffer.h"
#include "i915_drm.h"
#include "i915_drv.h"

#define DRM_I915_RING_DEBUG 1


#if defined(CONFIG_DEBUG_FS)

enum {
	ACTIVE_LIST,
	FLUSHING_LIST,
	INACTIVE_LIST,
	PINNED_LIST,
	DEFERRED_FREE_LIST,
};

static const char *yesno(int v)
{
	return v ? "yes" : "no";
}

static int i915_capabilities(struct seq_file *m, void *data)
{
	struct drm_info_node *node = (struct drm_info_node *) m->private;
	struct drm_device *dev = node->minor->dev;
	const struct intel_device_info *info = INTEL_INFO(dev);

	seq_printf(m, "gen: %d\n", info->gen);
	seq_printf(m, "pch: %d\n", INTEL_PCH_TYPE(dev));
#define B(x) seq_printf(m, #x ": %s\n", yesno(info->x))
	B(is_mobile);
	B(is_i85x);
	B(is_i915g);
	B(is_i945gm);
	B(is_g33);
	B(need_gfx_hws);
	B(is_g4x);
	B(is_pineview);
	B(is_broadwater);
	B(is_crestline);
	B(has_fbc);
	B(has_pipe_cxsr);
	B(has_hotplug);
	B(cursor_needs_physical);
	B(has_overlay);
	B(overlay_needs_physical);
	B(supports_tv);
	B(has_bsd_ring);
	B(has_blt_ring);
#undef B

	return 0;
}

static const char *get_pin_flag(struct drm_i915_gem_object *obj)
{
	if (obj->user_pin_count > 0)
		return "P";
	else if (obj->pin_count > 0)
		return "p";
	else
		return " ";
}

static const char *get_tiling_flag(struct drm_i915_gem_object *obj)
{
	switch (obj->tiling_mode) {
	default:
	case I915_TILING_NONE: return " ";
	case I915_TILING_X: return "X";
	case I915_TILING_Y: return "Y";
	}
}

static const char *cache_level_str(int type)
{
	switch (type) {
	case I915_CACHE_NONE: return " uncached";
	case I915_CACHE_LLC: return " snooped (LLC)";
	case I915_CACHE_LLC_MLC: return " snooped (LLC+MLC)";
	default: return "";
	}
}

static void
describe_obj(struct seq_file *m, struct drm_i915_gem_object *obj)
{
	seq_printf(m, "%p: %s%s %8zdKiB %04x %04x %d %d%s%s%s",
		   &obj->base,
		   get_pin_flag(obj),
		   get_tiling_flag(obj),
		   obj->base.size / 1024,
		   obj->base.read_domains,
		   obj->base.write_domain,
		   obj->last_rendering_seqno,
		   obj->last_fenced_seqno,
		   cache_level_str(obj->cache_level),
		   obj->dirty ? " dirty" : "",
		   obj->madv == I915_MADV_DONTNEED ? " purgeable" : "");
	if (obj->base.name)
		seq_printf(m, " (name: %d)", obj->base.name);
	if (obj->fence_reg != I915_FENCE_REG_NONE)
		seq_printf(m, " (fence: %d)", obj->fence_reg);
	if (obj->gtt_space != NULL)
		seq_printf(m, " (gtt offset: %08x, size: %08x)",
			   obj->gtt_offset, (unsigned int)obj->gtt_space->size);
	if (obj->pin_mappable || obj->fault_mappable) {
		char s[3], *t = s;
		if (obj->pin_mappable)
			*t++ = 'p';
		if (obj->fault_mappable)
			*t++ = 'f';
		*t = '\0';
		seq_printf(m, " (%s mappable)", s);
	}
	if (obj->ring != NULL)
		seq_printf(m, " (%s)", obj->ring->name);
}

static int i915_gem_object_list_info(struct seq_file *m, void *data)
{
	struct drm_info_node *node = (struct drm_info_node *) m->private;
	uintptr_t list = (uintptr_t) node->info_ent->data;
	struct list_head *head;
	struct drm_device *dev = node->minor->dev;
	drm_i915_private_t *dev_priv = dev->dev_private;
	struct drm_i915_gem_object *obj;
	size_t total_obj_size, total_gtt_size;
	int count, ret;

	ret = mutex_lock_interruptible(&dev->struct_mutex);
	if (ret)
		return ret;

	switch (list) {
	case ACTIVE_LIST:
		seq_printf(m, "Active:\n");
		head = &dev_priv->mm.active_list;
		break;
	case INACTIVE_LIST:
		seq_printf(m, "Inactive:\n");
		head = &dev_priv->mm.inactive_list;
		break;
	case PINNED_LIST:
		seq_printf(m, "Pinned:\n");
		head = &dev_priv->mm.pinned_list;
		break;
	case FLUSHING_LIST:
		seq_printf(m, "Flushing:\n");
		head = &dev_priv->mm.flushing_list;
		break;
	case DEFERRED_FREE_LIST:
		seq_printf(m, "Deferred free:\n");
		head = &dev_priv->mm.deferred_free_list;
		break;
	default:
		mutex_unlock(&dev->struct_mutex);
		return -EINVAL;
	}

	total_obj_size = total_gtt_size = count = 0;
	list_for_each_entry(obj, head, mm_list) {
		seq_printf(m, "   ");
		describe_obj(m, obj);
		seq_printf(m, "\n");
		total_obj_size += obj->base.size;
		total_gtt_size += obj->gtt_space->size;
		count++;
	}
	mutex_unlock(&dev->struct_mutex);

	seq_printf(m, "Total %d objects, %zu bytes, %zu GTT size\n",
		   count, total_obj_size, total_gtt_size);
	return 0;
}

#define count_objects(list, member) do { \
	list_for_each_entry(obj, list, member) { \
		size += obj->gtt_space->size; \
		++count; \
		if (obj->map_and_fenceable) { \
			mappable_size += obj->gtt_space->size; \
			++mappable_count; \
		} \
	} \
} while (0)

static int i915_gem_object_info(struct seq_file *m, void* data)
{
	struct drm_info_node *node = (struct drm_info_node *) m->private;
	struct drm_device *dev = node->minor->dev;
	struct drm_i915_private *dev_priv = dev->dev_private;
	u32 count, mappable_count;
	size_t size, mappable_size;
	struct drm_i915_gem_object *obj;
	int ret;

	ret = mutex_lock_interruptible(&dev->struct_mutex);
	if (ret)
		return ret;

	seq_printf(m, "%u objects, %zu bytes\n",
		   dev_priv->mm.object_count,
		   dev_priv->mm.object_memory);

	size = count = mappable_size = mappable_count = 0;
	count_objects(&dev_priv->mm.gtt_list, gtt_list);
	seq_printf(m, "%u [%u] objects, %zu [%zu] bytes in gtt\n",
		   count, mappable_count, size, mappable_size);

	size = count = mappable_size = mappable_count = 0;
	count_objects(&dev_priv->mm.active_list, mm_list);
	count_objects(&dev_priv->mm.flushing_list, mm_list);
	seq_printf(m, "  %u [%u] active objects, %zu [%zu] bytes\n",
		   count, mappable_count, size, mappable_size);

	size = count = mappable_size = mappable_count = 0;
	count_objects(&dev_priv->mm.pinned_list, mm_list);
	seq_printf(m, "  %u [%u] pinned objects, %zu [%zu] bytes\n",
		   count, mappable_count, size, mappable_size);

	size = count = mappable_size = mappable_count = 0;
	count_objects(&dev_priv->mm.inactive_list, mm_list);
	seq_printf(m, "  %u [%u] inactive objects, %zu [%zu] bytes\n",
		   count, mappable_count, size, mappable_size);

	size = count = mappable_size = mappable_count = 0;
	count_objects(&dev_priv->mm.deferred_free_list, mm_list);
	seq_printf(m, "  %u [%u] freed objects, %zu [%zu] bytes\n",
		   count, mappable_count, size, mappable_size);

	size = count = mappable_size = mappable_count = 0;
	list_for_each_entry(obj, &dev_priv->mm.gtt_list, gtt_list) {
		if (obj->fault_mappable) {
			size += obj->gtt_space->size;
			++count;
		}
		if (obj->pin_mappable) {
			mappable_size += obj->gtt_space->size;
			++mappable_count;
		}
	}
	seq_printf(m, "%u pinned mappable objects, %zu bytes\n",
		   mappable_count, mappable_size);
	seq_printf(m, "%u fault mappable objects, %zu bytes\n",
		   count, size);

	seq_printf(m, "%zu [%zu] gtt total\n",
		   dev_priv->mm.gtt_total, dev_priv->mm.mappable_gtt_total);

	mutex_unlock(&dev->struct_mutex);

	return 0;
}

static int i915_gem_gtt_info(struct seq_file *m, void* data)
{
	struct drm_info_node *node = (struct drm_info_node *) m->private;
	struct drm_device *dev = node->minor->dev;
	struct drm_i915_private *dev_priv = dev->dev_private;
	struct drm_i915_gem_object *obj;
	size_t total_obj_size, total_gtt_size;
	int count, ret;

	ret = mutex_lock_interruptible(&dev->struct_mutex);
	if (ret)
		return ret;

	total_obj_size = total_gtt_size = count = 0;
	list_for_each_entry(obj, &dev_priv->mm.gtt_list, gtt_list) {
		seq_printf(m, "   ");
		describe_obj(m, obj);
		seq_printf(m, "\n");
		total_obj_size += obj->base.size;
		total_gtt_size += obj->gtt_space->size;
		count++;
	}

	mutex_unlock(&dev->struct_mutex);

	seq_printf(m, "Total %d objects, %zu bytes, %zu GTT size\n",
		   count, total_obj_size, total_gtt_size);

	return 0;
}


static int i915_gem_pageflip_info(struct seq_file *m, void *data)
{
	struct drm_info_node *node = (struct drm_info_node *) m->private;
	struct drm_device *dev = node->minor->dev;
	unsigned long flags;
	struct intel_crtc *crtc;

	list_for_each_entry(crtc, &dev->mode_config.crtc_list, base.head) {
		const char pipe = pipe_name(crtc->pipe);
		const char plane = plane_name(crtc->plane);
		struct intel_unpin_work *work;

		spin_lock_irqsave(&dev->event_lock, flags);
		work = crtc->unpin_work;
		if (work == NULL) {
			seq_printf(m, "No flip due on pipe %c (plane %c)\n",
				   pipe, plane);
		} else {
			if (!work->pending) {
				seq_printf(m, "Flip queued on pipe %c (plane %c)\n",
					   pipe, plane);
			} else {
				seq_printf(m, "Flip pending (waiting for vsync) on pipe %c (plane %c)\n",
					   pipe, plane);
			}
			if (work->enable_stall_check)
				seq_printf(m, "Stall check enabled, ");
			else
				seq_printf(m, "Stall check waiting for page flip ioctl, ");
			seq_printf(m, "%d prepares\n", work->pending);

			if (work->old_fb_obj) {
				struct drm_i915_gem_object *obj = work->old_fb_obj;
				if (obj)
					seq_printf(m, "Old framebuffer gtt_offset 0x%08x\n", obj->gtt_offset);
			}
			if (work->pending_flip_obj) {
				struct drm_i915_gem_object *obj = work->pending_flip_obj;
				if (obj)
					seq_printf(m, "New framebuffer gtt_offset 0x%08x\n", obj->gtt_offset);
			}
		}
		spin_unlock_irqrestore(&dev->event_lock, flags);
	}

	return 0;
}

static int i915_gem_request_info(struct seq_file *m, void *data)
{
	struct drm_info_node *node = (struct drm_info_node *) m->private;
	struct drm_device *dev = node->minor->dev;
	drm_i915_private_t *dev_priv = dev->dev_private;
	struct drm_i915_gem_request *gem_request;
	int ret, count;

	ret = mutex_lock_interruptible(&dev->struct_mutex);
	if (ret)
		return ret;

	count = 0;
	if (!list_empty(&dev_priv->ring[RCS].request_list)) {
		seq_printf(m, "Render requests:\n");
		list_for_each_entry(gem_request,
				    &dev_priv->ring[RCS].request_list,
				    list) {
			seq_printf(m, "    %d @ %d\n",
				   gem_request->seqno,
				   (int) (jiffies - gem_request->emitted_jiffies));
		}
		count++;
	}
	if (!list_empty(&dev_priv->ring[VCS].request_list)) {
		seq_printf(m, "BSD requests:\n");
		list_for_each_entry(gem_request,
				    &dev_priv->ring[VCS].request_list,
				    list) {
			seq_printf(m, "    %d @ %d\n",
				   gem_request->seqno,
				   (int) (jiffies - gem_request->emitted_jiffies));
		}
		count++;
	}
	if (!list_empty(&dev_priv->ring[BCS].request_list)) {
		seq_printf(m, "BLT requests:\n");
		list_for_each_entry(gem_request,
				    &dev_priv->ring[BCS].request_list,
				    list) {
			seq_printf(m, "    %d @ %d\n",
				   gem_request->seqno,
				   (int) (jiffies - gem_request->emitted_jiffies));
		}
		count++;
	}
	mutex_unlock(&dev->struct_mutex);

	if (count == 0)
		seq_printf(m, "No requests\n");

	return 0;
}

static void i915_ring_seqno_info(struct seq_file *m,
				 struct intel_ring_buffer *ring)
{
	if (ring->get_seqno) {
		seq_printf(m, "Current sequence (%s): %d\n",
			   ring->name, ring->get_seqno(ring));
		seq_printf(m, "Waiter sequence (%s):  %d\n",
			   ring->name, ring->waiting_seqno);
		seq_printf(m, "IRQ sequence (%s):     %d\n",
			   ring->name, ring->irq_seqno);
	}
}

static int i915_gem_seqno_info(struct seq_file *m, void *data)
{
	struct drm_info_node *node = (struct drm_info_node *) m->private;
	struct drm_device *dev = node->minor->dev;
	drm_i915_private_t *dev_priv = dev->dev_private;
	int ret, i;

	ret = mutex_lock_interruptible(&dev->struct_mutex);
	if (ret)
		return ret;

	for (i = 0; i < I915_NUM_RINGS; i++)
		i915_ring_seqno_info(m, &dev_priv->ring[i]);

	mutex_unlock(&dev->struct_mutex);

	return 0;
}


static int i915_interrupt_info(struct seq_file *m, void *data)
{
	struct drm_info_node *node = (struct drm_info_node *) m->private;
	struct drm_device *dev = node->minor->dev;
	drm_i915_private_t *dev_priv = dev->dev_private;
	int ret, i, pipe;

	ret = mutex_lock_interruptible(&dev->struct_mutex);
	if (ret)
		return ret;

	if (!HAS_PCH_SPLIT(dev)) {
		seq_printf(m, "Interrupt enable:    %08x\n",
			   I915_READ(IER));
		seq_printf(m, "Interrupt identity:  %08x\n",
			   I915_READ(IIR));
		seq_printf(m, "Interrupt mask:      %08x\n",
			   I915_READ(IMR));
		for_each_pipe(pipe)
			seq_printf(m, "Pipe %c stat:         %08x\n",
				   pipe_name(pipe),
				   I915_READ(PIPESTAT(pipe)));
	} else {
		seq_printf(m, "North Display Interrupt enable:		%08x\n",
			   I915_READ(DEIER));
		seq_printf(m, "North Display Interrupt identity:	%08x\n",
			   I915_READ(DEIIR));
		seq_printf(m, "North Display Interrupt mask:		%08x\n",
			   I915_READ(DEIMR));
		seq_printf(m, "South Display Interrupt enable:		%08x\n",
			   I915_READ(SDEIER));
		seq_printf(m, "South Display Interrupt identity:	%08x\n",
			   I915_READ(SDEIIR));
		seq_printf(m, "South Display Interrupt mask:		%08x\n",
			   I915_READ(SDEIMR));
		seq_printf(m, "Graphics Interrupt enable:		%08x\n",
			   I915_READ(GTIER));
		seq_printf(m, "Graphics Interrupt identity:		%08x\n",
			   I915_READ(GTIIR));
		seq_printf(m, "Graphics Interrupt mask:		%08x\n",
			   I915_READ(GTIMR));
	}
	seq_printf(m, "Interrupts received: %d\n",
		   atomic_read(&dev_priv->irq_received));
	for (i = 0; i < I915_NUM_RINGS; i++) {
		if (IS_GEN6(dev) || IS_GEN7(dev)) {
			seq_printf(m, "Graphics Interrupt mask (%s):	%08x\n",
				   dev_priv->ring[i].name,
				   I915_READ_IMR(&dev_priv->ring[i]));
		}
		i915_ring_seqno_info(m, &dev_priv->ring[i]);
	}
	mutex_unlock(&dev->struct_mutex);

	return 0;
}

static int i915_gem_fence_regs_info(struct seq_file *m, void *data)
{
	struct drm_info_node *node = (struct drm_info_node *) m->private;
	struct drm_device *dev = node->minor->dev;
	drm_i915_private_t *dev_priv = dev->dev_private;
	int i, ret;

	ret = mutex_lock_interruptible(&dev->struct_mutex);
	if (ret)
		return ret;

	seq_printf(m, "Reserved fences = %d\n", dev_priv->fence_reg_start);
	seq_printf(m, "Total fences = %d\n", dev_priv->num_fence_regs);
	for (i = 0; i < dev_priv->num_fence_regs; i++) {
		struct drm_i915_gem_object *obj = dev_priv->fence_regs[i].obj;

		seq_printf(m, "Fenced object[%2d] = ", i);
		if (obj == NULL)
			seq_printf(m, "unused");
		else
			describe_obj(m, obj);
		seq_printf(m, "\n");
	}

	mutex_unlock(&dev->struct_mutex);
	return 0;
}

static int i915_hws_info(struct seq_file *m, void *data)
{
	struct drm_info_node *node = (struct drm_info_node *) m->private;
	struct drm_device *dev = node->minor->dev;
	drm_i915_private_t *dev_priv = dev->dev_private;
	struct intel_ring_buffer *ring;
	const volatile u32 __iomem *hws;
	int i;

	ring = &dev_priv->ring[(uintptr_t)node->info_ent->data];
	hws = (volatile u32 __iomem *)ring->status_page.page_addr;
	if (hws == NULL)
		return 0;

	for (i = 0; i < 4096 / sizeof(u32) / 4; i += 4) {
		seq_printf(m, "0x%08x: 0x%08x 0x%08x 0x%08x 0x%08x\n",
			   i * 4,
			   hws[i], hws[i + 1], hws[i + 2], hws[i + 3]);
	}
	return 0;
}

static void i915_dump_object(struct seq_file *m,
			     struct io_mapping *mapping,
			     struct drm_i915_gem_object *obj)
{
	int page, page_count, i;

	page_count = obj->base.size / PAGE_SIZE;
	for (page = 0; page < page_count; page++) {
		u32 *mem = io_mapping_map_wc(mapping,
					     obj->gtt_offset + page * PAGE_SIZE);
		for (i = 0; i < PAGE_SIZE; i += 4)
			seq_printf(m, "%08x :  %08x\n", i, mem[i / 4]);
		io_mapping_unmap(mem);
	}
}

static int i915_batchbuffer_info(struct seq_file *m, void *data)
{
	struct drm_info_node *node = (struct drm_info_node *) m->private;
	struct drm_device *dev = node->minor->dev;
	drm_i915_private_t *dev_priv = dev->dev_private;
	struct drm_i915_gem_object *obj;
	int ret;

	ret = mutex_lock_interruptible(&dev->struct_mutex);
	if (ret)
		return ret;

	list_for_each_entry(obj, &dev_priv->mm.active_list, mm_list) {
		if (obj->base.read_domains & I915_GEM_DOMAIN_COMMAND) {
		    seq_printf(m, "--- gtt_offset = 0x%08x\n", obj->gtt_offset);
		    i915_dump_object(m, dev_priv->mm.gtt_mapping, obj);
		}
	}

	mutex_unlock(&dev->struct_mutex);
	return 0;
}

static int i915_ringbuffer_data(struct seq_file *m, void *data)
{
	struct drm_info_node *node = (struct drm_info_node *) m->private;
	struct drm_device *dev = node->minor->dev;
	drm_i915_private_t *dev_priv = dev->dev_private;
	struct intel_ring_buffer *ring;
	int ret;

	ret = mutex_lock_interruptible(&dev->struct_mutex);
	if (ret)
		return ret;

	ring = &dev_priv->ring[(uintptr_t)node->info_ent->data];
	if (!ring->obj) {
		seq_printf(m, "No ringbuffer setup\n");
	} else {
		const u8 __iomem *virt = ring->virtual_start;
		uint32_t off;

		for (off = 0; off < ring->size; off += 4) {
			uint32_t *ptr = (uint32_t *)(virt + off);
			seq_printf(m, "%08x :  %08x\n", off, *ptr);
		}
	}
	mutex_unlock(&dev->struct_mutex);

	return 0;
}

static int i915_ringbuffer_info(struct seq_file *m, void *data)
{
	struct drm_info_node *node = (struct drm_info_node *) m->private;
	struct drm_device *dev = node->minor->dev;
	drm_i915_private_t *dev_priv = dev->dev_private;
	struct intel_ring_buffer *ring;
	int ret;

	ring = &dev_priv->ring[(uintptr_t)node->info_ent->data];
	if (ring->size == 0)
		return 0;

	ret = mutex_lock_interruptible(&dev->struct_mutex);
	if (ret)
		return ret;

	seq_printf(m, "Ring %s:\n", ring->name);
	seq_printf(m, "  Head :    %08x\n", I915_READ_HEAD(ring) & HEAD_ADDR);
	seq_printf(m, "  Tail :    %08x\n", I915_READ_TAIL(ring) & TAIL_ADDR);
	seq_printf(m, "  Size :    %08x\n", ring->size);
	seq_printf(m, "  Active :  %08x\n", intel_ring_get_active_head(ring));
	seq_printf(m, "  NOPID :   %08x\n", I915_READ_NOPID(ring));
	if (IS_GEN6(dev) || IS_GEN7(dev)) {
		seq_printf(m, "  Sync 0 :   %08x\n", I915_READ_SYNC_0(ring));
		seq_printf(m, "  Sync 1 :   %08x\n", I915_READ_SYNC_1(ring));
	}
	seq_printf(m, "  Control : %08x\n", I915_READ_CTL(ring));
	seq_printf(m, "  Start :   %08x\n", I915_READ_START(ring));

	mutex_unlock(&dev->struct_mutex);

	return 0;
}

static const char *ring_str(int ring)
{
	switch (ring) {
	case RING_RENDER: return " render";
	case RING_BSD: return " bsd";
	case RING_BLT: return " blt";
	default: return "";
	}
}

static const char *pin_flag(int pinned)
{
	if (pinned > 0)
		return " P";
	else if (pinned < 0)
		return " p";
	else
		return "";
}

static const char *tiling_flag(int tiling)
{
	switch (tiling) {
	default:
	case I915_TILING_NONE: return "";
	case I915_TILING_X: return " X";
	case I915_TILING_Y: return " Y";
	}
}

static const char *dirty_flag(int dirty)
{
	return dirty ? " dirty" : "";
}

static const char *purgeable_flag(int purgeable)
{
	return purgeable ? " purgeable" : "";
}

static void print_error_buffers(struct seq_file *m,
				const char *name,
				struct drm_i915_error_buffer *err,
				int count)
{
	seq_printf(m, "%s [%d]:\n", name, count);

	while (count--) {
		seq_printf(m, "  %08x %8u %04x %04x %08x%s%s%s%s%s%s",
			   err->gtt_offset,
			   err->size,
			   err->read_domains,
			   err->write_domain,
			   err->seqno,
			   pin_flag(err->pinned),
			   tiling_flag(err->tiling),
			   dirty_flag(err->dirty),
			   purgeable_flag(err->purgeable),
			   ring_str(err->ring),
			   cache_level_str(err->cache_level));

		if (err->name)
			seq_printf(m, " (name: %d)", err->name);
		if (err->fence_reg != I915_FENCE_REG_NONE)
			seq_printf(m, " (fence: %d)", err->fence_reg);

		seq_printf(m, "\n");
		err++;
	}
}

static int i915_error_state(struct seq_file *m, void *unused)
{
	struct drm_info_node *node = (struct drm_info_node *) m->private;
	struct drm_device *dev = node->minor->dev;
	drm_i915_private_t *dev_priv = dev->dev_private;
	struct drm_i915_error_state *error;
	unsigned long flags;
	int i, page, offset, elt;

	spin_lock_irqsave(&dev_priv->error_lock, flags);
	if (!dev_priv->first_error) {
		seq_printf(m, "no error state collected\n");
		goto out;
	}

	error = dev_priv->first_error;

	seq_printf(m, "Time: %ld s %ld us\n", error->time.tv_sec,
		   error->time.tv_usec);
	seq_printf(m, "PCI ID: 0x%04x\n", dev->pci_device);
	seq_printf(m, "EIR: 0x%08x\n", error->eir);
	seq_printf(m, "PGTBL_ER: 0x%08x\n", error->pgtbl_er);
	if (INTEL_INFO(dev)->gen >= 6) {
		seq_printf(m, "ERROR: 0x%08x\n", error->error);
		seq_printf(m, "Blitter command stream:\n");
		seq_printf(m, "  ACTHD:    0x%08x\n", error->bcs_acthd);
		seq_printf(m, "  IPEIR:    0x%08x\n", error->bcs_ipeir);
		seq_printf(m, "  IPEHR:    0x%08x\n", error->bcs_ipehr);
		seq_printf(m, "  INSTDONE: 0x%08x\n", error->bcs_instdone);
		seq_printf(m, "  seqno:    0x%08x\n", error->bcs_seqno);
		seq_printf(m, "Video (BSD) command stream:\n");
		seq_printf(m, "  ACTHD:    0x%08x\n", error->vcs_acthd);
		seq_printf(m, "  IPEIR:    0x%08x\n", error->vcs_ipeir);
		seq_printf(m, "  IPEHR:    0x%08x\n", error->vcs_ipehr);
		seq_printf(m, "  INSTDONE: 0x%08x\n", error->vcs_instdone);
		seq_printf(m, "  seqno:    0x%08x\n", error->vcs_seqno);
	}
	seq_printf(m, "Render command stream:\n");
	seq_printf(m, "  ACTHD: 0x%08x\n", error->acthd);
	seq_printf(m, "  IPEIR: 0x%08x\n", error->ipeir);
	seq_printf(m, "  IPEHR: 0x%08x\n", error->ipehr);
	seq_printf(m, "  INSTDONE: 0x%08x\n", error->instdone);
	if (INTEL_INFO(dev)->gen >= 4) {
		seq_printf(m, "  INSTDONE1: 0x%08x\n", error->instdone1);
		seq_printf(m, "  INSTPS: 0x%08x\n", error->instps);
	}
	seq_printf(m, "  INSTPM: 0x%08x\n", error->instpm);
	seq_printf(m, "  seqno: 0x%08x\n", error->seqno);

	for (i = 0; i < dev_priv->num_fence_regs; i++)
		seq_printf(m, "  fence[%d] = %08llx\n", i, error->fence[i]);

	if (error->active_bo)
		print_error_buffers(m, "Active",
				    error->active_bo,
				    error->active_bo_count);

	if (error->pinned_bo)
		print_error_buffers(m, "Pinned",
				    error->pinned_bo,
				    error->pinned_bo_count);

	for (i = 0; i < ARRAY_SIZE(error->batchbuffer); i++) {
		if (error->batchbuffer[i]) {
			struct drm_i915_error_object *obj = error->batchbuffer[i];

			seq_printf(m, "%s --- gtt_offset = 0x%08x\n",
				   dev_priv->ring[i].name,
				   obj->gtt_offset);
			offset = 0;
			for (page = 0; page < obj->page_count; page++) {
				for (elt = 0; elt < PAGE_SIZE/4; elt++) {
					seq_printf(m, "%08x :  %08x\n", offset, obj->pages[page][elt]);
					offset += 4;
				}
			}
		}
	}

	for (i = 0; i < ARRAY_SIZE(error->ringbuffer); i++) {
		if (error->ringbuffer[i]) {
			struct drm_i915_error_object *obj = error->ringbuffer[i];
			seq_printf(m, "%s --- ringbuffer = 0x%08x\n",
				   dev_priv->ring[i].name,
				   obj->gtt_offset);
			offset = 0;
			for (page = 0; page < obj->page_count; page++) {
				for (elt = 0; elt < PAGE_SIZE/4; elt++) {
					seq_printf(m, "%08x :  %08x\n",
						   offset,
						   obj->pages[page][elt]);
					offset += 4;
				}
			}
		}
	}

	if (error->overlay)
		intel_overlay_print_error_state(m, error->overlay);

	if (error->display)
		intel_display_print_error_state(m, dev, error->display);

out:
	spin_unlock_irqrestore(&dev_priv->error_lock, flags);

	return 0;
}

static int i915_rstdby_delays(struct seq_file *m, void *unused)
{
	struct drm_info_node *node = (struct drm_info_node *) m->private;
	struct drm_device *dev = node->minor->dev;
	drm_i915_private_t *dev_priv = dev->dev_private;
	u16 crstanddelay;
	int ret;

	ret = mutex_lock_interruptible(&dev->struct_mutex);
	if (ret)
		return ret;

	crstanddelay = I915_READ16(CRSTANDVID);

	mutex_unlock(&dev->struct_mutex);

	seq_printf(m, "w/ctx: %d, w/o ctx: %d\n", (crstanddelay >> 8) & 0x3f, (crstanddelay & 0x3f));

	return 0;
}

static int i915_cur_delayinfo(struct seq_file *m, void *unused)
{
	struct drm_info_node *node = (struct drm_info_node *) m->private;
	struct drm_device *dev = node->minor->dev;
	drm_i915_private_t *dev_priv = dev->dev_private;
	int ret;

	if (IS_GEN5(dev)) {
		u16 rgvswctl = I915_READ16(MEMSWCTL);
		u16 rgvstat = I915_READ16(MEMSTAT_ILK);

		seq_printf(m, "Requested P-state: %d\n", (rgvswctl >> 8) & 0xf);
		seq_printf(m, "Requested VID: %d\n", rgvswctl & 0x3f);
		seq_printf(m, "Current VID: %d\n", (rgvstat & MEMSTAT_VID_MASK) >>
			   MEMSTAT_VID_SHIFT);
		seq_printf(m, "Current P-state: %d\n",
			   (rgvstat & MEMSTAT_PSTATE_MASK) >> MEMSTAT_PSTATE_SHIFT);
	} else if (IS_GEN6(dev) || IS_GEN7(dev)) {
		u32 gt_perf_status = I915_READ(GEN6_GT_PERF_STATUS);
		u32 rp_state_limits = I915_READ(GEN6_RP_STATE_LIMITS);
		u32 rp_state_cap = I915_READ(GEN6_RP_STATE_CAP);
		u32 rpstat;
		u32 rpupei, rpcurup, rpprevup;
		u32 rpdownei, rpcurdown, rpprevdown;
		int max_freq;

		/* RPSTAT1 is in the GT power well */
		ret = mutex_lock_interruptible(&dev->struct_mutex);
		if (ret)
			return ret;

		gen6_gt_force_wake_get(dev_priv);

		rpstat = I915_READ(GEN6_RPSTAT1);
		rpupei = I915_READ(GEN6_RP_CUR_UP_EI);
		rpcurup = I915_READ(GEN6_RP_CUR_UP);
		rpprevup = I915_READ(GEN6_RP_PREV_UP);
		rpdownei = I915_READ(GEN6_RP_CUR_DOWN_EI);
		rpcurdown = I915_READ(GEN6_RP_CUR_DOWN);
		rpprevdown = I915_READ(GEN6_RP_PREV_DOWN);

		gen6_gt_force_wake_put(dev_priv);
		mutex_unlock(&dev->struct_mutex);

		seq_printf(m, "GT_PERF_STATUS: 0x%08x\n", gt_perf_status);
		seq_printf(m, "RPSTAT1: 0x%08x\n", rpstat);
		seq_printf(m, "Render p-state ratio: %d\n",
			   (gt_perf_status & 0xff00) >> 8);
		seq_printf(m, "Render p-state VID: %d\n",
			   gt_perf_status & 0xff);
		seq_printf(m, "Render p-state limit: %d\n",
			   rp_state_limits & 0xff);
		seq_printf(m, "CAGF: %dMHz\n", ((rpstat & GEN6_CAGF_MASK) >>
						GEN6_CAGF_SHIFT) * 50);
		seq_printf(m, "RP CUR UP EI: %dus\n", rpupei &
			   GEN6_CURICONT_MASK);
		seq_printf(m, "RP CUR UP: %dus\n", rpcurup &
			   GEN6_CURBSYTAVG_MASK);
		seq_printf(m, "RP PREV UP: %dus\n", rpprevup &
			   GEN6_CURBSYTAVG_MASK);
		seq_printf(m, "RP CUR DOWN EI: %dus\n", rpdownei &
			   GEN6_CURIAVG_MASK);
		seq_printf(m, "RP CUR DOWN: %dus\n", rpcurdown &
			   GEN6_CURBSYTAVG_MASK);
		seq_printf(m, "RP PREV DOWN: %dus\n", rpprevdown &
			   GEN6_CURBSYTAVG_MASK);

		max_freq = (rp_state_cap & 0xff0000) >> 16;
		seq_printf(m, "Lowest (RPN) frequency: %dMHz\n",
			   max_freq * 50);

		max_freq = (rp_state_cap & 0xff00) >> 8;
		seq_printf(m, "Nominal (RP1) frequency: %dMHz\n",
			   max_freq * 50);

		max_freq = rp_state_cap & 0xff;
		seq_printf(m, "Max non-overclocked (RP0) frequency: %dMHz\n",
			   max_freq * 50);
	} else {
		seq_printf(m, "no P-state info available\n");
	}

	return 0;
}

static int i915_delayfreq_table(struct seq_file *m, void *unused)
{
	struct drm_info_node *node = (struct drm_info_node *) m->private;
	struct drm_device *dev = node->minor->dev;
	drm_i915_private_t *dev_priv = dev->dev_private;
	u32 delayfreq;
	int ret, i;

	ret = mutex_lock_interruptible(&dev->struct_mutex);
	if (ret)
		return ret;

	for (i = 0; i < 16; i++) {
		delayfreq = I915_READ(PXVFREQ_BASE + i * 4);
		seq_printf(m, "P%02dVIDFREQ: 0x%08x (VID: %d)\n", i, delayfreq,
			   (delayfreq & PXVFREQ_PX_MASK) >> PXVFREQ_PX_SHIFT);
	}

	mutex_unlock(&dev->struct_mutex);

	return 0;
}

static inline int MAP_TO_MV(int map)
{
	return 1250 - (map * 25);
}

static int i915_inttoext_table(struct seq_file *m, void *unused)
{
	struct drm_info_node *node = (struct drm_info_node *) m->private;
	struct drm_device *dev = node->minor->dev;
	drm_i915_private_t *dev_priv = dev->dev_private;
	u32 inttoext;
	int ret, i;

	ret = mutex_lock_interruptible(&dev->struct_mutex);
	if (ret)
		return ret;

	for (i = 1; i <= 32; i++) {
		inttoext = I915_READ(INTTOEXT_BASE_ILK + i * 4);
		seq_printf(m, "INTTOEXT%02d: 0x%08x\n", i, inttoext);
	}

	mutex_unlock(&dev->struct_mutex);

	return 0;
}

static int ironlake_drpc_info(struct seq_file *m)
{
	struct drm_info_node *node = (struct drm_info_node *) m->private;
	struct drm_device *dev = node->minor->dev;
	drm_i915_private_t *dev_priv = dev->dev_private;
	u32 rgvmodectl, rstdbyctl;
	u16 crstandvid;
	int ret;

	ret = mutex_lock_interruptible(&dev->struct_mutex);
	if (ret)
		return ret;

	rgvmodectl = I915_READ(MEMMODECTL);
	rstdbyctl = I915_READ(RSTDBYCTL);
	crstandvid = I915_READ16(CRSTANDVID);

	mutex_unlock(&dev->struct_mutex);

	seq_printf(m, "HD boost: %s\n", (rgvmodectl & MEMMODE_BOOST_EN) ?
		   "yes" : "no");
	seq_printf(m, "Boost freq: %d\n",
		   (rgvmodectl & MEMMODE_BOOST_FREQ_MASK) >>
		   MEMMODE_BOOST_FREQ_SHIFT);
	seq_printf(m, "HW control enabled: %s\n",
		   rgvmodectl & MEMMODE_HWIDLE_EN ? "yes" : "no");
	seq_printf(m, "SW control enabled: %s\n",
		   rgvmodectl & MEMMODE_SWMODE_EN ? "yes" : "no");
	seq_printf(m, "Gated voltage change: %s\n",
		   rgvmodectl & MEMMODE_RCLK_GATE ? "yes" : "no");
	seq_printf(m, "Starting frequency: P%d\n",
		   (rgvmodectl & MEMMODE_FSTART_MASK) >> MEMMODE_FSTART_SHIFT);
	seq_printf(m, "Max P-state: P%d\n",
		   (rgvmodectl & MEMMODE_FMAX_MASK) >> MEMMODE_FMAX_SHIFT);
	seq_printf(m, "Min P-state: P%d\n", (rgvmodectl & MEMMODE_FMIN_MASK));
	seq_printf(m, "RS1 VID: %d\n", (crstandvid & 0x3f));
	seq_printf(m, "RS2 VID: %d\n", ((crstandvid >> 8) & 0x3f));
	seq_printf(m, "Render standby enabled: %s\n",
		   (rstdbyctl & RCX_SW_EXIT) ? "no" : "yes");
	seq_printf(m, "Current RS state: ");
	switch (rstdbyctl & RSX_STATUS_MASK) {
	case RSX_STATUS_ON:
		seq_printf(m, "on\n");
		break;
	case RSX_STATUS_RC1:
		seq_printf(m, "RC1\n");
		break;
	case RSX_STATUS_RC1E:
		seq_printf(m, "RC1E\n");
		break;
	case RSX_STATUS_RS1:
		seq_printf(m, "RS1\n");
		break;
	case RSX_STATUS_RS2:
		seq_printf(m, "RS2 (RC6)\n");
		break;
	case RSX_STATUS_RS3:
		seq_printf(m, "RC3 (RC6+)\n");
		break;
	default:
		seq_printf(m, "unknown\n");
		break;
	}

	return 0;
}

static int gen6_drpc_info(struct seq_file *m)
{

	struct drm_info_node *node = (struct drm_info_node *) m->private;
	struct drm_device *dev = node->minor->dev;
	struct drm_i915_private *dev_priv = dev->dev_private;
	u32 rpmodectl1, gt_core_status, rcctl1;
<<<<<<< HEAD
=======
	unsigned forcewake_count;
>>>>>>> e2920638
	int count=0, ret;


	ret = mutex_lock_interruptible(&dev->struct_mutex);
	if (ret)
		return ret;

<<<<<<< HEAD
	if (atomic_read(&dev_priv->forcewake_count)) {
		seq_printf(m, "RC information inaccurate because userspace "
			      "holds a reference \n");
=======
	spin_lock_irq(&dev_priv->gt_lock);
	forcewake_count = dev_priv->forcewake_count;
	spin_unlock_irq(&dev_priv->gt_lock);

	if (forcewake_count) {
		seq_printf(m, "RC information inaccurate because somebody "
			      "holds a forcewake reference \n");
>>>>>>> e2920638
	} else {
		/* NB: we cannot use forcewake, else we read the wrong values */
		while (count++ < 50 && (I915_READ_NOTRACE(FORCEWAKE_ACK) & 1))
			udelay(10);
		seq_printf(m, "RC information accurate: %s\n", yesno(count < 51));
	}

	gt_core_status = readl(dev_priv->regs + GEN6_GT_CORE_STATUS);
	trace_i915_reg_rw(false, GEN6_GT_CORE_STATUS, gt_core_status, 4);

	rpmodectl1 = I915_READ(GEN6_RP_CONTROL);
	rcctl1 = I915_READ(GEN6_RC_CONTROL);
	mutex_unlock(&dev->struct_mutex);

	seq_printf(m, "Video Turbo Mode: %s\n",
		   yesno(rpmodectl1 & GEN6_RP_MEDIA_TURBO));
	seq_printf(m, "HW control enabled: %s\n",
		   yesno(rpmodectl1 & GEN6_RP_ENABLE));
	seq_printf(m, "SW control enabled: %s\n",
		   yesno((rpmodectl1 & GEN6_RP_MEDIA_MODE_MASK) ==
			  GEN6_RP_MEDIA_SW_MODE));
<<<<<<< HEAD
	seq_printf(m, "RC6 Enabled: %s\n",
=======
	seq_printf(m, "RC1e Enabled: %s\n",
>>>>>>> e2920638
		   yesno(rcctl1 & GEN6_RC_CTL_RC1e_ENABLE));
	seq_printf(m, "RC6 Enabled: %s\n",
		   yesno(rcctl1 & GEN6_RC_CTL_RC6_ENABLE));
	seq_printf(m, "Deep RC6 Enabled: %s\n",
		   yesno(rcctl1 & GEN6_RC_CTL_RC6p_ENABLE));
	seq_printf(m, "Deepest RC6 Enabled: %s\n",
		   yesno(rcctl1 & GEN6_RC_CTL_RC6pp_ENABLE));
	seq_printf(m, "Current RC state: ");
	switch (gt_core_status & GEN6_RCn_MASK) {
	case GEN6_RC0:
		if (gt_core_status & GEN6_CORE_CPD_STATE_MASK)
			seq_printf(m, "Core Power Down\n");
		else
			seq_printf(m, "on\n");
		break;
	case GEN6_RC3:
		seq_printf(m, "RC3\n");
		break;
	case GEN6_RC6:
		seq_printf(m, "RC6\n");
		break;
	case GEN6_RC7:
		seq_printf(m, "RC7\n");
		break;
	default:
		seq_printf(m, "Unknown\n");
		break;
	}

	seq_printf(m, "Core Power Down: %s\n",
		   yesno(gt_core_status & GEN6_CORE_CPD_STATE_MASK));
	return 0;
}

static int i915_drpc_info(struct seq_file *m, void *unused)
{
	struct drm_info_node *node = (struct drm_info_node *) m->private;
	struct drm_device *dev = node->minor->dev;

	if (IS_GEN6(dev) || IS_GEN7(dev))
		return gen6_drpc_info(m);
	else
		return ironlake_drpc_info(m);
}

static int i915_fbc_status(struct seq_file *m, void *unused)
{
	struct drm_info_node *node = (struct drm_info_node *) m->private;
	struct drm_device *dev = node->minor->dev;
	drm_i915_private_t *dev_priv = dev->dev_private;

	if (!I915_HAS_FBC(dev)) {
		seq_printf(m, "FBC unsupported on this chipset\n");
		return 0;
	}

	if (intel_fbc_enabled(dev)) {
		seq_printf(m, "FBC enabled\n");
	} else {
		seq_printf(m, "FBC disabled: ");
		switch (dev_priv->no_fbc_reason) {
		case FBC_NO_OUTPUT:
			seq_printf(m, "no outputs");
			break;
		case FBC_STOLEN_TOO_SMALL:
			seq_printf(m, "not enough stolen memory");
			break;
		case FBC_UNSUPPORTED_MODE:
			seq_printf(m, "mode not supported");
			break;
		case FBC_MODE_TOO_LARGE:
			seq_printf(m, "mode too large");
			break;
		case FBC_BAD_PLANE:
			seq_printf(m, "FBC unsupported on plane");
			break;
		case FBC_NOT_TILED:
			seq_printf(m, "scanout buffer not tiled");
			break;
		case FBC_MULTIPLE_PIPES:
			seq_printf(m, "multiple pipes are enabled");
			break;
		case FBC_MODULE_PARAM:
			seq_printf(m, "disabled per module param (default off)");
			break;
		default:
			seq_printf(m, "unknown reason");
		}
		seq_printf(m, "\n");
	}
	return 0;
}

static int i915_sr_status(struct seq_file *m, void *unused)
{
	struct drm_info_node *node = (struct drm_info_node *) m->private;
	struct drm_device *dev = node->minor->dev;
	drm_i915_private_t *dev_priv = dev->dev_private;
	bool sr_enabled = false;

	if (HAS_PCH_SPLIT(dev))
		sr_enabled = I915_READ(WM1_LP_ILK) & WM1_LP_SR_EN;
	else if (IS_CRESTLINE(dev) || IS_I945G(dev) || IS_I945GM(dev))
		sr_enabled = I915_READ(FW_BLC_SELF) & FW_BLC_SELF_EN;
	else if (IS_I915GM(dev))
		sr_enabled = I915_READ(INSTPM) & INSTPM_SELF_EN;
	else if (IS_PINEVIEW(dev))
		sr_enabled = I915_READ(DSPFW3) & PINEVIEW_SELF_REFRESH_EN;

	seq_printf(m, "self-refresh: %s\n",
		   sr_enabled ? "enabled" : "disabled");

	return 0;
}

static int i915_emon_status(struct seq_file *m, void *unused)
{
	struct drm_info_node *node = (struct drm_info_node *) m->private;
	struct drm_device *dev = node->minor->dev;
	drm_i915_private_t *dev_priv = dev->dev_private;
	unsigned long temp, chipset, gfx;
	int ret;

	ret = mutex_lock_interruptible(&dev->struct_mutex);
	if (ret)
		return ret;

	temp = i915_mch_val(dev_priv);
	chipset = i915_chipset_val(dev_priv);
	gfx = i915_gfx_val(dev_priv);
	mutex_unlock(&dev->struct_mutex);

	seq_printf(m, "GMCH temp: %ld\n", temp);
	seq_printf(m, "Chipset power: %ld\n", chipset);
	seq_printf(m, "GFX power: %ld\n", gfx);
	seq_printf(m, "Total power: %ld\n", chipset + gfx);

	return 0;
}

static int i915_ring_freq_table(struct seq_file *m, void *unused)
{
	struct drm_info_node *node = (struct drm_info_node *) m->private;
	struct drm_device *dev = node->minor->dev;
	drm_i915_private_t *dev_priv = dev->dev_private;
	int ret;
	int gpu_freq, ia_freq;

	if (!(IS_GEN6(dev) || IS_GEN7(dev))) {
		seq_printf(m, "unsupported on this chipset\n");
		return 0;
	}

	ret = mutex_lock_interruptible(&dev->struct_mutex);
	if (ret)
		return ret;

	seq_printf(m, "GPU freq (MHz)\tEffective CPU freq (MHz)\n");

	for (gpu_freq = dev_priv->min_delay; gpu_freq <= dev_priv->max_delay;
	     gpu_freq++) {
		I915_WRITE(GEN6_PCODE_DATA, gpu_freq);
		I915_WRITE(GEN6_PCODE_MAILBOX, GEN6_PCODE_READY |
			   GEN6_PCODE_READ_MIN_FREQ_TABLE);
		if (wait_for((I915_READ(GEN6_PCODE_MAILBOX) &
			      GEN6_PCODE_READY) == 0, 10)) {
			DRM_ERROR("pcode read of freq table timed out\n");
			continue;
		}
		ia_freq = I915_READ(GEN6_PCODE_DATA);
		seq_printf(m, "%d\t\t%d\n", gpu_freq * 50, ia_freq * 100);
	}

	mutex_unlock(&dev->struct_mutex);

	return 0;
}

static int i915_gfxec(struct seq_file *m, void *unused)
{
	struct drm_info_node *node = (struct drm_info_node *) m->private;
	struct drm_device *dev = node->minor->dev;
	drm_i915_private_t *dev_priv = dev->dev_private;
	int ret;

	ret = mutex_lock_interruptible(&dev->struct_mutex);
	if (ret)
		return ret;

	seq_printf(m, "GFXEC: %ld\n", (unsigned long)I915_READ(0x112f4));

	mutex_unlock(&dev->struct_mutex);

	return 0;
}

static int i915_opregion(struct seq_file *m, void *unused)
{
	struct drm_info_node *node = (struct drm_info_node *) m->private;
	struct drm_device *dev = node->minor->dev;
	drm_i915_private_t *dev_priv = dev->dev_private;
	struct intel_opregion *opregion = &dev_priv->opregion;
	int ret;

	ret = mutex_lock_interruptible(&dev->struct_mutex);
	if (ret)
		return ret;

	if (opregion->header)
		seq_write(m, opregion->header, OPREGION_SIZE);

	mutex_unlock(&dev->struct_mutex);

	return 0;
}

static int i915_gem_framebuffer_info(struct seq_file *m, void *data)
{
	struct drm_info_node *node = (struct drm_info_node *) m->private;
	struct drm_device *dev = node->minor->dev;
	drm_i915_private_t *dev_priv = dev->dev_private;
	struct intel_fbdev *ifbdev;
	struct intel_framebuffer *fb;
	int ret;

	ret = mutex_lock_interruptible(&dev->mode_config.mutex);
	if (ret)
		return ret;

	ifbdev = dev_priv->fbdev;
	fb = to_intel_framebuffer(ifbdev->helper.fb);

	seq_printf(m, "fbcon size: %d x %d, depth %d, %d bpp, obj ",
		   fb->base.width,
		   fb->base.height,
		   fb->base.depth,
		   fb->base.bits_per_pixel);
	describe_obj(m, fb->obj);
	seq_printf(m, "\n");

	list_for_each_entry(fb, &dev->mode_config.fb_list, base.head) {
		if (&fb->base == ifbdev->helper.fb)
			continue;

		seq_printf(m, "user size: %d x %d, depth %d, %d bpp, obj ",
			   fb->base.width,
			   fb->base.height,
			   fb->base.depth,
			   fb->base.bits_per_pixel);
		describe_obj(m, fb->obj);
		seq_printf(m, "\n");
	}

	mutex_unlock(&dev->mode_config.mutex);

	return 0;
}

static int i915_context_status(struct seq_file *m, void *unused)
{
	struct drm_info_node *node = (struct drm_info_node *) m->private;
	struct drm_device *dev = node->minor->dev;
	drm_i915_private_t *dev_priv = dev->dev_private;
	int ret;

	ret = mutex_lock_interruptible(&dev->mode_config.mutex);
	if (ret)
		return ret;

	if (dev_priv->pwrctx) {
		seq_printf(m, "power context ");
		describe_obj(m, dev_priv->pwrctx);
		seq_printf(m, "\n");
	}

	if (dev_priv->renderctx) {
		seq_printf(m, "render context ");
		describe_obj(m, dev_priv->renderctx);
		seq_printf(m, "\n");
	}

	mutex_unlock(&dev->mode_config.mutex);

	return 0;
}

static int i915_gen6_forcewake_count_info(struct seq_file *m, void *data)
{
	struct drm_info_node *node = (struct drm_info_node *) m->private;
	struct drm_device *dev = node->minor->dev;
	struct drm_i915_private *dev_priv = dev->dev_private;
	unsigned forcewake_count;

	spin_lock_irq(&dev_priv->gt_lock);
	forcewake_count = dev_priv->forcewake_count;
	spin_unlock_irq(&dev_priv->gt_lock);

	seq_printf(m, "forcewake count = %u\n", forcewake_count);

	return 0;
}

static int
i915_wedged_open(struct inode *inode,
		 struct file *filp)
{
	filp->private_data = inode->i_private;
	return 0;
}

static ssize_t
i915_wedged_read(struct file *filp,
		 char __user *ubuf,
		 size_t max,
		 loff_t *ppos)
{
	struct drm_device *dev = filp->private_data;
	drm_i915_private_t *dev_priv = dev->dev_private;
	char buf[80];
	int len;

	len = snprintf(buf, sizeof(buf),
		       "wedged :  %d\n",
		       atomic_read(&dev_priv->mm.wedged));

	if (len > sizeof(buf))
		len = sizeof(buf);

	return simple_read_from_buffer(ubuf, max, ppos, buf, len);
}

static ssize_t
i915_wedged_write(struct file *filp,
		  const char __user *ubuf,
		  size_t cnt,
		  loff_t *ppos)
{
	struct drm_device *dev = filp->private_data;
	char buf[20];
	int val = 1;

	if (cnt > 0) {
		if (cnt > sizeof(buf) - 1)
			return -EINVAL;

		if (copy_from_user(buf, ubuf, cnt))
			return -EFAULT;
		buf[cnt] = 0;

		val = simple_strtoul(buf, NULL, 0);
	}

	DRM_INFO("Manually setting wedged to %d\n", val);
	i915_handle_error(dev, val);

	return cnt;
}

static const struct file_operations i915_wedged_fops = {
	.owner = THIS_MODULE,
	.open = i915_wedged_open,
	.read = i915_wedged_read,
	.write = i915_wedged_write,
	.llseek = default_llseek,
};

static int
i915_max_freq_open(struct inode *inode,
		   struct file *filp)
{
	filp->private_data = inode->i_private;
	return 0;
}

static ssize_t
i915_max_freq_read(struct file *filp,
		   char __user *ubuf,
		   size_t max,
		   loff_t *ppos)
{
	struct drm_device *dev = filp->private_data;
	drm_i915_private_t *dev_priv = dev->dev_private;
	char buf[80];
	int len;

	len = snprintf(buf, sizeof(buf),
		       "max freq: %d\n", dev_priv->max_delay * 50);

	if (len > sizeof(buf))
		len = sizeof(buf);

	return simple_read_from_buffer(ubuf, max, ppos, buf, len);
}

static ssize_t
i915_max_freq_write(struct file *filp,
		  const char __user *ubuf,
		  size_t cnt,
		  loff_t *ppos)
{
	struct drm_device *dev = filp->private_data;
	struct drm_i915_private *dev_priv = dev->dev_private;
	char buf[20];
	int val = 1;

	if (cnt > 0) {
		if (cnt > sizeof(buf) - 1)
			return -EINVAL;

		if (copy_from_user(buf, ubuf, cnt))
			return -EFAULT;
		buf[cnt] = 0;

		val = simple_strtoul(buf, NULL, 0);
	}

	DRM_DEBUG_DRIVER("Manually setting max freq to %d\n", val);

	/*
	 * Turbo will still be enabled, but won't go above the set value.
	 */
	dev_priv->max_delay = val / 50;

	gen6_set_rps(dev, val / 50);

	return cnt;
}

static const struct file_operations i915_max_freq_fops = {
	.owner = THIS_MODULE,
	.open = i915_max_freq_open,
	.read = i915_max_freq_read,
	.write = i915_max_freq_write,
	.llseek = default_llseek,
};

static int
i915_cache_sharing_open(struct inode *inode,
		   struct file *filp)
{
	filp->private_data = inode->i_private;
	return 0;
}

static ssize_t
i915_cache_sharing_read(struct file *filp,
		   char __user *ubuf,
		   size_t max,
		   loff_t *ppos)
{
	struct drm_device *dev = filp->private_data;
	drm_i915_private_t *dev_priv = dev->dev_private;
	char buf[80];
	u32 snpcr;
	int len;

	mutex_lock(&dev_priv->dev->struct_mutex);
	snpcr = I915_READ(GEN6_MBCUNIT_SNPCR);
	mutex_unlock(&dev_priv->dev->struct_mutex);

	len = snprintf(buf, sizeof(buf),
		       "%d\n", (snpcr & GEN6_MBC_SNPCR_MASK) >>
		       GEN6_MBC_SNPCR_SHIFT);

	if (len > sizeof(buf))
		len = sizeof(buf);

	return simple_read_from_buffer(ubuf, max, ppos, buf, len);
}

static ssize_t
i915_cache_sharing_write(struct file *filp,
		  const char __user *ubuf,
		  size_t cnt,
		  loff_t *ppos)
{
	struct drm_device *dev = filp->private_data;
	struct drm_i915_private *dev_priv = dev->dev_private;
	char buf[20];
	u32 snpcr;
	int val = 1;

	if (cnt > 0) {
		if (cnt > sizeof(buf) - 1)
			return -EINVAL;

		if (copy_from_user(buf, ubuf, cnt))
			return -EFAULT;
		buf[cnt] = 0;

		val = simple_strtoul(buf, NULL, 0);
	}

	if (val < 0 || val > 3)
		return -EINVAL;

	DRM_DEBUG_DRIVER("Manually setting uncore sharing to %d\n", val);

	/* Update the cache sharing policy here as well */
	snpcr = I915_READ(GEN6_MBCUNIT_SNPCR);
	snpcr &= ~GEN6_MBC_SNPCR_MASK;
	snpcr |= (val << GEN6_MBC_SNPCR_SHIFT);
	I915_WRITE(GEN6_MBCUNIT_SNPCR, snpcr);

	return cnt;
}

static const struct file_operations i915_cache_sharing_fops = {
	.owner = THIS_MODULE,
	.open = i915_cache_sharing_open,
	.read = i915_cache_sharing_read,
	.write = i915_cache_sharing_write,
	.llseek = default_llseek,
};

/* As the drm_debugfs_init() routines are called before dev->dev_private is
 * allocated we need to hook into the minor for release. */
static int
drm_add_fake_info_node(struct drm_minor *minor,
		       struct dentry *ent,
		       const void *key)
{
	struct drm_info_node *node;

	node = kmalloc(sizeof(struct drm_info_node), GFP_KERNEL);
	if (node == NULL) {
		debugfs_remove(ent);
		return -ENOMEM;
	}

	node->minor = minor;
	node->dent = ent;
	node->info_ent = (void *) key;

	mutex_lock(&minor->debugfs_lock);
	list_add(&node->list, &minor->debugfs_list);
	mutex_unlock(&minor->debugfs_lock);

	return 0;
}

static int i915_wedged_create(struct dentry *root, struct drm_minor *minor)
{
	struct drm_device *dev = minor->dev;
	struct dentry *ent;

	ent = debugfs_create_file("i915_wedged",
				  S_IRUGO | S_IWUSR,
				  root, dev,
				  &i915_wedged_fops);
	if (IS_ERR(ent))
		return PTR_ERR(ent);

	return drm_add_fake_info_node(minor, ent, &i915_wedged_fops);
}

static int i915_forcewake_open(struct inode *inode, struct file *file)
{
	struct drm_device *dev = inode->i_private;
	struct drm_i915_private *dev_priv = dev->dev_private;
	int ret;

	if (INTEL_INFO(dev)->gen < 6)
		return 0;

	ret = mutex_lock_interruptible(&dev->struct_mutex);
	if (ret)
		return ret;
	gen6_gt_force_wake_get(dev_priv);
	mutex_unlock(&dev->struct_mutex);

	return 0;
}

int i915_forcewake_release(struct inode *inode, struct file *file)
{
	struct drm_device *dev = inode->i_private;
	struct drm_i915_private *dev_priv = dev->dev_private;

	if (INTEL_INFO(dev)->gen < 6)
		return 0;

	/*
	 * It's bad that we can potentially hang userspace if struct_mutex gets
	 * forever stuck.  However, if we cannot acquire this lock it means that
	 * almost certainly the driver has hung, is not unload-able. Therefore
	 * hanging here is probably a minor inconvenience not to be seen my
	 * almost every user.
	 */
	mutex_lock(&dev->struct_mutex);
	gen6_gt_force_wake_put(dev_priv);
	mutex_unlock(&dev->struct_mutex);

	return 0;
}

static const struct file_operations i915_forcewake_fops = {
	.owner = THIS_MODULE,
	.open = i915_forcewake_open,
	.release = i915_forcewake_release,
};

static int i915_forcewake_create(struct dentry *root, struct drm_minor *minor)
{
	struct drm_device *dev = minor->dev;
	struct dentry *ent;

	ent = debugfs_create_file("i915_forcewake_user",
				  S_IRUSR,
				  root, dev,
				  &i915_forcewake_fops);
	if (IS_ERR(ent))
		return PTR_ERR(ent);

	return drm_add_fake_info_node(minor, ent, &i915_forcewake_fops);
}

static int i915_max_freq_create(struct dentry *root, struct drm_minor *minor)
{
	struct drm_device *dev = minor->dev;
	struct dentry *ent;

	ent = debugfs_create_file("i915_max_freq",
				  S_IRUGO | S_IWUSR,
				  root, dev,
				  &i915_max_freq_fops);
	if (IS_ERR(ent))
		return PTR_ERR(ent);

	return drm_add_fake_info_node(minor, ent, &i915_max_freq_fops);
}

static int i915_cache_sharing_create(struct dentry *root, struct drm_minor *minor)
{
	struct drm_device *dev = minor->dev;
	struct dentry *ent;

	ent = debugfs_create_file("i915_cache_sharing",
				  S_IRUGO | S_IWUSR,
				  root, dev,
				  &i915_cache_sharing_fops);
	if (IS_ERR(ent))
		return PTR_ERR(ent);

	return drm_add_fake_info_node(minor, ent, &i915_cache_sharing_fops);
}

static struct drm_info_list i915_debugfs_list[] = {
	{"i915_capabilities", i915_capabilities, 0},
	{"i915_gem_objects", i915_gem_object_info, 0},
	{"i915_gem_gtt", i915_gem_gtt_info, 0},
	{"i915_gem_active", i915_gem_object_list_info, 0, (void *) ACTIVE_LIST},
	{"i915_gem_flushing", i915_gem_object_list_info, 0, (void *) FLUSHING_LIST},
	{"i915_gem_inactive", i915_gem_object_list_info, 0, (void *) INACTIVE_LIST},
	{"i915_gem_pinned", i915_gem_object_list_info, 0, (void *) PINNED_LIST},
	{"i915_gem_deferred_free", i915_gem_object_list_info, 0, (void *) DEFERRED_FREE_LIST},
	{"i915_gem_pageflip", i915_gem_pageflip_info, 0},
	{"i915_gem_request", i915_gem_request_info, 0},
	{"i915_gem_seqno", i915_gem_seqno_info, 0},
	{"i915_gem_fence_regs", i915_gem_fence_regs_info, 0},
	{"i915_gem_interrupt", i915_interrupt_info, 0},
	{"i915_gem_hws", i915_hws_info, 0, (void *)RCS},
	{"i915_gem_hws_blt", i915_hws_info, 0, (void *)BCS},
	{"i915_gem_hws_bsd", i915_hws_info, 0, (void *)VCS},
	{"i915_ringbuffer_data", i915_ringbuffer_data, 0, (void *)RCS},
	{"i915_ringbuffer_info", i915_ringbuffer_info, 0, (void *)RCS},
	{"i915_bsd_ringbuffer_data", i915_ringbuffer_data, 0, (void *)VCS},
	{"i915_bsd_ringbuffer_info", i915_ringbuffer_info, 0, (void *)VCS},
	{"i915_blt_ringbuffer_data", i915_ringbuffer_data, 0, (void *)BCS},
	{"i915_blt_ringbuffer_info", i915_ringbuffer_info, 0, (void *)BCS},
	{"i915_batchbuffers", i915_batchbuffer_info, 0},
	{"i915_error_state", i915_error_state, 0},
	{"i915_rstdby_delays", i915_rstdby_delays, 0},
	{"i915_cur_delayinfo", i915_cur_delayinfo, 0},
	{"i915_delayfreq_table", i915_delayfreq_table, 0},
	{"i915_inttoext_table", i915_inttoext_table, 0},
	{"i915_drpc_info", i915_drpc_info, 0},
	{"i915_emon_status", i915_emon_status, 0},
	{"i915_ring_freq_table", i915_ring_freq_table, 0},
	{"i915_gfxec", i915_gfxec, 0},
	{"i915_fbc_status", i915_fbc_status, 0},
	{"i915_sr_status", i915_sr_status, 0},
	{"i915_opregion", i915_opregion, 0},
	{"i915_gem_framebuffer", i915_gem_framebuffer_info, 0},
	{"i915_context_status", i915_context_status, 0},
	{"i915_gen6_forcewake_count", i915_gen6_forcewake_count_info, 0},
};
#define I915_DEBUGFS_ENTRIES ARRAY_SIZE(i915_debugfs_list)

int i915_debugfs_init(struct drm_minor *minor)
{
	int ret;

	ret = i915_wedged_create(minor->debugfs_root, minor);
	if (ret)
		return ret;

	ret = i915_forcewake_create(minor->debugfs_root, minor);
	if (ret)
		return ret;
	ret = i915_max_freq_create(minor->debugfs_root, minor);
	if (ret)
		return ret;
	ret = i915_cache_sharing_create(minor->debugfs_root, minor);
	if (ret)
		return ret;

	return drm_debugfs_create_files(i915_debugfs_list,
					I915_DEBUGFS_ENTRIES,
					minor->debugfs_root, minor);
}

void i915_debugfs_cleanup(struct drm_minor *minor)
{
	drm_debugfs_remove_files(i915_debugfs_list,
				 I915_DEBUGFS_ENTRIES, minor);
	drm_debugfs_remove_files((struct drm_info_list *) &i915_forcewake_fops,
				 1, minor);
	drm_debugfs_remove_files((struct drm_info_list *) &i915_wedged_fops,
				 1, minor);
	drm_debugfs_remove_files((struct drm_info_list *) &i915_max_freq_fops,
				 1, minor);
	drm_debugfs_remove_files((struct drm_info_list *) &i915_cache_sharing_fops,
				 1, minor);
}

#endif /* CONFIG_DEBUG_FS */<|MERGE_RESOLUTION|>--- conflicted
+++ resolved
@@ -1075,10 +1075,7 @@
 	struct drm_device *dev = node->minor->dev;
 	struct drm_i915_private *dev_priv = dev->dev_private;
 	u32 rpmodectl1, gt_core_status, rcctl1;
-<<<<<<< HEAD
-=======
 	unsigned forcewake_count;
->>>>>>> e2920638
 	int count=0, ret;
 
 
@@ -1086,11 +1083,6 @@
 	if (ret)
 		return ret;
 
-<<<<<<< HEAD
-	if (atomic_read(&dev_priv->forcewake_count)) {
-		seq_printf(m, "RC information inaccurate because userspace "
-			      "holds a reference \n");
-=======
 	spin_lock_irq(&dev_priv->gt_lock);
 	forcewake_count = dev_priv->forcewake_count;
 	spin_unlock_irq(&dev_priv->gt_lock);
@@ -1098,7 +1090,6 @@
 	if (forcewake_count) {
 		seq_printf(m, "RC information inaccurate because somebody "
 			      "holds a forcewake reference \n");
->>>>>>> e2920638
 	} else {
 		/* NB: we cannot use forcewake, else we read the wrong values */
 		while (count++ < 50 && (I915_READ_NOTRACE(FORCEWAKE_ACK) & 1))
@@ -1120,11 +1111,7 @@
 	seq_printf(m, "SW control enabled: %s\n",
 		   yesno((rpmodectl1 & GEN6_RP_MEDIA_MODE_MASK) ==
 			  GEN6_RP_MEDIA_SW_MODE));
-<<<<<<< HEAD
-	seq_printf(m, "RC6 Enabled: %s\n",
-=======
 	seq_printf(m, "RC1e Enabled: %s\n",
->>>>>>> e2920638
 		   yesno(rcctl1 & GEN6_RC_CTL_RC1e_ENABLE));
 	seq_printf(m, "RC6 Enabled: %s\n",
 		   yesno(rcctl1 & GEN6_RC_CTL_RC6_ENABLE));

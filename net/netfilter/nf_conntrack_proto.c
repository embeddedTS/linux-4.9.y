--- conflicted
+++ resolved
@@ -222,15 +222,10 @@
 	synchronize_rcu();
 
 	/* Remove all contrack entries for this protocol */
-<<<<<<< HEAD
-	for_each_net(net)
-		nf_ct_iterate_cleanup(net, kill_l3proto, proto);
-=======
 	rtnl_lock();
 	for_each_net(net)
 		nf_ct_iterate_cleanup(net, kill_l3proto, proto);
 	rtnl_unlock();
->>>>>>> c07f62e5
 }
 EXPORT_SYMBOL_GPL(nf_conntrack_l3proto_unregister);
 
@@ -341,15 +336,10 @@
 	synchronize_rcu();
 
 	/* Remove all contrack entries for this protocol */
-<<<<<<< HEAD
-	for_each_net(net)
-		nf_ct_iterate_cleanup(net, kill_l4proto, l4proto);
-=======
 	rtnl_lock();
 	for_each_net(net)
 		nf_ct_iterate_cleanup(net, kill_l4proto, l4proto);
 	rtnl_unlock();
->>>>>>> c07f62e5
 }
 EXPORT_SYMBOL_GPL(nf_conntrack_l4proto_unregister);
 

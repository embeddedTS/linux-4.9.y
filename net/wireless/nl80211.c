/*
 * This is the new netlink-based wireless configuration interface.
 *
 * Copyright 2006-2010	Johannes Berg <johannes@sipsolutions.net>
 */

#include <linux/if.h>
#include <linux/module.h>
#include <linux/err.h>
#include <linux/slab.h>
#include <linux/list.h>
#include <linux/if_ether.h>
#include <linux/ieee80211.h>
#include <linux/nl80211.h>
#include <linux/rtnetlink.h>
#include <linux/netlink.h>
#include <linux/etherdevice.h>
#include <net/net_namespace.h>
#include <net/genetlink.h>
#include <net/cfg80211.h>
#include <net/sock.h>
#include <net/inet_connection_sock.h>
#include "core.h"
#include "nl80211.h"
#include "reg.h"
#include "rdev-ops.h"

static int nl80211_crypto_settings(struct cfg80211_registered_device *rdev,
				   struct genl_info *info,
				   struct cfg80211_crypto_settings *settings,
				   int cipher_limit);

static int nl80211_pre_doit(struct genl_ops *ops, struct sk_buff *skb,
			    struct genl_info *info);
static void nl80211_post_doit(struct genl_ops *ops, struct sk_buff *skb,
			      struct genl_info *info);

/* the netlink family */
static struct genl_family nl80211_fam = {
	.id = GENL_ID_GENERATE,	/* don't bother with a hardcoded ID */
	.name = "nl80211",	/* have users key off the name instead */
	.hdrsize = 0,		/* no private header */
	.version = 1,		/* no particular meaning now */
	.maxattr = NL80211_ATTR_MAX,
	.netnsok = true,
	.pre_doit = nl80211_pre_doit,
	.post_doit = nl80211_post_doit,
};

/* returns ERR_PTR values */
static struct wireless_dev *
__cfg80211_wdev_from_attrs(struct net *netns, struct nlattr **attrs)
{
	struct cfg80211_registered_device *rdev;
	struct wireless_dev *result = NULL;
	bool have_ifidx = attrs[NL80211_ATTR_IFINDEX];
	bool have_wdev_id = attrs[NL80211_ATTR_WDEV];
	u64 wdev_id;
	int wiphy_idx = -1;
	int ifidx = -1;

	assert_cfg80211_lock();

	if (!have_ifidx && !have_wdev_id)
		return ERR_PTR(-EINVAL);

	if (have_ifidx)
		ifidx = nla_get_u32(attrs[NL80211_ATTR_IFINDEX]);
	if (have_wdev_id) {
		wdev_id = nla_get_u64(attrs[NL80211_ATTR_WDEV]);
		wiphy_idx = wdev_id >> 32;
	}

	list_for_each_entry(rdev, &cfg80211_rdev_list, list) {
		struct wireless_dev *wdev;

		if (wiphy_net(&rdev->wiphy) != netns)
			continue;

		if (have_wdev_id && rdev->wiphy_idx != wiphy_idx)
			continue;

		mutex_lock(&rdev->devlist_mtx);
		list_for_each_entry(wdev, &rdev->wdev_list, list) {
			if (have_ifidx && wdev->netdev &&
			    wdev->netdev->ifindex == ifidx) {
				result = wdev;
				break;
			}
			if (have_wdev_id && wdev->identifier == (u32)wdev_id) {
				result = wdev;
				break;
			}
		}
		mutex_unlock(&rdev->devlist_mtx);

		if (result)
			break;
	}

	if (result)
		return result;
	return ERR_PTR(-ENODEV);
}

static struct cfg80211_registered_device *
__cfg80211_rdev_from_attrs(struct net *netns, struct nlattr **attrs)
{
	struct cfg80211_registered_device *rdev = NULL, *tmp;
	struct net_device *netdev;

	assert_cfg80211_lock();

	if (!attrs[NL80211_ATTR_WIPHY] &&
	    !attrs[NL80211_ATTR_IFINDEX] &&
	    !attrs[NL80211_ATTR_WDEV])
		return ERR_PTR(-EINVAL);

	if (attrs[NL80211_ATTR_WIPHY])
		rdev = cfg80211_rdev_by_wiphy_idx(
				nla_get_u32(attrs[NL80211_ATTR_WIPHY]));

	if (attrs[NL80211_ATTR_WDEV]) {
		u64 wdev_id = nla_get_u64(attrs[NL80211_ATTR_WDEV]);
		struct wireless_dev *wdev;
		bool found = false;

		tmp = cfg80211_rdev_by_wiphy_idx(wdev_id >> 32);
		if (tmp) {
			/* make sure wdev exists */
			mutex_lock(&tmp->devlist_mtx);
			list_for_each_entry(wdev, &tmp->wdev_list, list) {
				if (wdev->identifier != (u32)wdev_id)
					continue;
				found = true;
				break;
			}
			mutex_unlock(&tmp->devlist_mtx);

			if (!found)
				tmp = NULL;

			if (rdev && tmp != rdev)
				return ERR_PTR(-EINVAL);
			rdev = tmp;
		}
	}

	if (attrs[NL80211_ATTR_IFINDEX]) {
		int ifindex = nla_get_u32(attrs[NL80211_ATTR_IFINDEX]);
		netdev = dev_get_by_index(netns, ifindex);
		if (netdev) {
			if (netdev->ieee80211_ptr)
				tmp = wiphy_to_dev(
						netdev->ieee80211_ptr->wiphy);
			else
				tmp = NULL;

			dev_put(netdev);

			/* not wireless device -- return error */
			if (!tmp)
				return ERR_PTR(-EINVAL);

			/* mismatch -- return error */
			if (rdev && tmp != rdev)
				return ERR_PTR(-EINVAL);

			rdev = tmp;
		}
	}

	if (!rdev)
		return ERR_PTR(-ENODEV);

	if (netns != wiphy_net(&rdev->wiphy))
		return ERR_PTR(-ENODEV);

	return rdev;
}

/*
 * This function returns a pointer to the driver
 * that the genl_info item that is passed refers to.
 * If successful, it returns non-NULL and also locks
 * the driver's mutex!
 *
 * This means that you need to call cfg80211_unlock_rdev()
 * before being allowed to acquire &cfg80211_mutex!
 *
 * This is necessary because we need to lock the global
 * mutex to get an item off the list safely, and then
 * we lock the rdev mutex so it doesn't go away under us.
 *
 * We don't want to keep cfg80211_mutex locked
 * for all the time in order to allow requests on
 * other interfaces to go through at the same time.
 *
 * The result of this can be a PTR_ERR and hence must
 * be checked with IS_ERR() for errors.
 */
static struct cfg80211_registered_device *
cfg80211_get_dev_from_info(struct net *netns, struct genl_info *info)
{
	struct cfg80211_registered_device *rdev;

	mutex_lock(&cfg80211_mutex);
	rdev = __cfg80211_rdev_from_attrs(netns, info->attrs);

	/* if it is not an error we grab the lock on
	 * it to assure it won't be going away while
	 * we operate on it */
	if (!IS_ERR(rdev))
		mutex_lock(&rdev->mtx);

	mutex_unlock(&cfg80211_mutex);

	return rdev;
}

/* policy for the attributes */
static const struct nla_policy nl80211_policy[NL80211_ATTR_MAX+1] = {
	[NL80211_ATTR_WIPHY] = { .type = NLA_U32 },
	[NL80211_ATTR_WIPHY_NAME] = { .type = NLA_NUL_STRING,
				      .len = 20-1 },
	[NL80211_ATTR_WIPHY_TXQ_PARAMS] = { .type = NLA_NESTED },

	[NL80211_ATTR_WIPHY_FREQ] = { .type = NLA_U32 },
	[NL80211_ATTR_WIPHY_CHANNEL_TYPE] = { .type = NLA_U32 },
	[NL80211_ATTR_CHANNEL_WIDTH] = { .type = NLA_U32 },
	[NL80211_ATTR_CENTER_FREQ1] = { .type = NLA_U32 },
	[NL80211_ATTR_CENTER_FREQ2] = { .type = NLA_U32 },

	[NL80211_ATTR_WIPHY_RETRY_SHORT] = { .type = NLA_U8 },
	[NL80211_ATTR_WIPHY_RETRY_LONG] = { .type = NLA_U8 },
	[NL80211_ATTR_WIPHY_FRAG_THRESHOLD] = { .type = NLA_U32 },
	[NL80211_ATTR_WIPHY_RTS_THRESHOLD] = { .type = NLA_U32 },
	[NL80211_ATTR_WIPHY_COVERAGE_CLASS] = { .type = NLA_U8 },

	[NL80211_ATTR_IFTYPE] = { .type = NLA_U32 },
	[NL80211_ATTR_IFINDEX] = { .type = NLA_U32 },
	[NL80211_ATTR_IFNAME] = { .type = NLA_NUL_STRING, .len = IFNAMSIZ-1 },

	[NL80211_ATTR_MAC] = { .len = ETH_ALEN },
	[NL80211_ATTR_PREV_BSSID] = { .len = ETH_ALEN },

	[NL80211_ATTR_KEY] = { .type = NLA_NESTED, },
	[NL80211_ATTR_KEY_DATA] = { .type = NLA_BINARY,
				    .len = WLAN_MAX_KEY_LEN },
	[NL80211_ATTR_KEY_IDX] = { .type = NLA_U8 },
	[NL80211_ATTR_KEY_CIPHER] = { .type = NLA_U32 },
	[NL80211_ATTR_KEY_DEFAULT] = { .type = NLA_FLAG },
	[NL80211_ATTR_KEY_SEQ] = { .type = NLA_BINARY, .len = 16 },
	[NL80211_ATTR_KEY_TYPE] = { .type = NLA_U32 },

	[NL80211_ATTR_BEACON_INTERVAL] = { .type = NLA_U32 },
	[NL80211_ATTR_DTIM_PERIOD] = { .type = NLA_U32 },
	[NL80211_ATTR_BEACON_HEAD] = { .type = NLA_BINARY,
				       .len = IEEE80211_MAX_DATA_LEN },
	[NL80211_ATTR_BEACON_TAIL] = { .type = NLA_BINARY,
				       .len = IEEE80211_MAX_DATA_LEN },
	[NL80211_ATTR_STA_AID] = { .type = NLA_U16 },
	[NL80211_ATTR_STA_FLAGS] = { .type = NLA_NESTED },
	[NL80211_ATTR_STA_LISTEN_INTERVAL] = { .type = NLA_U16 },
	[NL80211_ATTR_STA_SUPPORTED_RATES] = { .type = NLA_BINARY,
					       .len = NL80211_MAX_SUPP_RATES },
	[NL80211_ATTR_STA_PLINK_ACTION] = { .type = NLA_U8 },
	[NL80211_ATTR_STA_VLAN] = { .type = NLA_U32 },
	[NL80211_ATTR_MNTR_FLAGS] = { /* NLA_NESTED can't be empty */ },
	[NL80211_ATTR_MESH_ID] = { .type = NLA_BINARY,
				   .len = IEEE80211_MAX_MESH_ID_LEN },
	[NL80211_ATTR_MPATH_NEXT_HOP] = { .type = NLA_U32 },

	[NL80211_ATTR_REG_ALPHA2] = { .type = NLA_STRING, .len = 2 },
	[NL80211_ATTR_REG_RULES] = { .type = NLA_NESTED },

	[NL80211_ATTR_BSS_CTS_PROT] = { .type = NLA_U8 },
	[NL80211_ATTR_BSS_SHORT_PREAMBLE] = { .type = NLA_U8 },
	[NL80211_ATTR_BSS_SHORT_SLOT_TIME] = { .type = NLA_U8 },
	[NL80211_ATTR_BSS_BASIC_RATES] = { .type = NLA_BINARY,
					   .len = NL80211_MAX_SUPP_RATES },
	[NL80211_ATTR_BSS_HT_OPMODE] = { .type = NLA_U16 },

	[NL80211_ATTR_MESH_CONFIG] = { .type = NLA_NESTED },
	[NL80211_ATTR_SUPPORT_MESH_AUTH] = { .type = NLA_FLAG },

	[NL80211_ATTR_HT_CAPABILITY] = { .len = NL80211_HT_CAPABILITY_LEN },

	[NL80211_ATTR_MGMT_SUBTYPE] = { .type = NLA_U8 },
	[NL80211_ATTR_IE] = { .type = NLA_BINARY,
			      .len = IEEE80211_MAX_DATA_LEN },
	[NL80211_ATTR_SCAN_FREQUENCIES] = { .type = NLA_NESTED },
	[NL80211_ATTR_SCAN_SSIDS] = { .type = NLA_NESTED },

	[NL80211_ATTR_SSID] = { .type = NLA_BINARY,
				.len = IEEE80211_MAX_SSID_LEN },
	[NL80211_ATTR_AUTH_TYPE] = { .type = NLA_U32 },
	[NL80211_ATTR_REASON_CODE] = { .type = NLA_U16 },
	[NL80211_ATTR_FREQ_FIXED] = { .type = NLA_FLAG },
	[NL80211_ATTR_TIMED_OUT] = { .type = NLA_FLAG },
	[NL80211_ATTR_USE_MFP] = { .type = NLA_U32 },
	[NL80211_ATTR_STA_FLAGS2] = {
		.len = sizeof(struct nl80211_sta_flag_update),
	},
	[NL80211_ATTR_CONTROL_PORT] = { .type = NLA_FLAG },
	[NL80211_ATTR_CONTROL_PORT_ETHERTYPE] = { .type = NLA_U16 },
	[NL80211_ATTR_CONTROL_PORT_NO_ENCRYPT] = { .type = NLA_FLAG },
	[NL80211_ATTR_PRIVACY] = { .type = NLA_FLAG },
	[NL80211_ATTR_CIPHER_SUITE_GROUP] = { .type = NLA_U32 },
	[NL80211_ATTR_WPA_VERSIONS] = { .type = NLA_U32 },
	[NL80211_ATTR_PID] = { .type = NLA_U32 },
	[NL80211_ATTR_4ADDR] = { .type = NLA_U8 },
	[NL80211_ATTR_PMKID] = { .type = NLA_BINARY,
				 .len = WLAN_PMKID_LEN },
	[NL80211_ATTR_DURATION] = { .type = NLA_U32 },
	[NL80211_ATTR_COOKIE] = { .type = NLA_U64 },
	[NL80211_ATTR_TX_RATES] = { .type = NLA_NESTED },
	[NL80211_ATTR_FRAME] = { .type = NLA_BINARY,
				 .len = IEEE80211_MAX_DATA_LEN },
	[NL80211_ATTR_FRAME_MATCH] = { .type = NLA_BINARY, },
	[NL80211_ATTR_PS_STATE] = { .type = NLA_U32 },
	[NL80211_ATTR_CQM] = { .type = NLA_NESTED, },
	[NL80211_ATTR_LOCAL_STATE_CHANGE] = { .type = NLA_FLAG },
	[NL80211_ATTR_AP_ISOLATE] = { .type = NLA_U8 },
	[NL80211_ATTR_WIPHY_TX_POWER_SETTING] = { .type = NLA_U32 },
	[NL80211_ATTR_WIPHY_TX_POWER_LEVEL] = { .type = NLA_U32 },
	[NL80211_ATTR_FRAME_TYPE] = { .type = NLA_U16 },
	[NL80211_ATTR_WIPHY_ANTENNA_TX] = { .type = NLA_U32 },
	[NL80211_ATTR_WIPHY_ANTENNA_RX] = { .type = NLA_U32 },
	[NL80211_ATTR_MCAST_RATE] = { .type = NLA_U32 },
	[NL80211_ATTR_OFFCHANNEL_TX_OK] = { .type = NLA_FLAG },
	[NL80211_ATTR_KEY_DEFAULT_TYPES] = { .type = NLA_NESTED },
	[NL80211_ATTR_WOWLAN_TRIGGERS] = { .type = NLA_NESTED },
	[NL80211_ATTR_STA_PLINK_STATE] = { .type = NLA_U8 },
	[NL80211_ATTR_SCHED_SCAN_INTERVAL] = { .type = NLA_U32 },
	[NL80211_ATTR_REKEY_DATA] = { .type = NLA_NESTED },
	[NL80211_ATTR_SCAN_SUPP_RATES] = { .type = NLA_NESTED },
	[NL80211_ATTR_HIDDEN_SSID] = { .type = NLA_U32 },
	[NL80211_ATTR_IE_PROBE_RESP] = { .type = NLA_BINARY,
					 .len = IEEE80211_MAX_DATA_LEN },
	[NL80211_ATTR_IE_ASSOC_RESP] = { .type = NLA_BINARY,
					 .len = IEEE80211_MAX_DATA_LEN },
	[NL80211_ATTR_ROAM_SUPPORT] = { .type = NLA_FLAG },
	[NL80211_ATTR_SCHED_SCAN_MATCH] = { .type = NLA_NESTED },
	[NL80211_ATTR_TX_NO_CCK_RATE] = { .type = NLA_FLAG },
	[NL80211_ATTR_TDLS_ACTION] = { .type = NLA_U8 },
	[NL80211_ATTR_TDLS_DIALOG_TOKEN] = { .type = NLA_U8 },
	[NL80211_ATTR_TDLS_OPERATION] = { .type = NLA_U8 },
	[NL80211_ATTR_TDLS_SUPPORT] = { .type = NLA_FLAG },
	[NL80211_ATTR_TDLS_EXTERNAL_SETUP] = { .type = NLA_FLAG },
	[NL80211_ATTR_DONT_WAIT_FOR_ACK] = { .type = NLA_FLAG },
	[NL80211_ATTR_PROBE_RESP] = { .type = NLA_BINARY,
				      .len = IEEE80211_MAX_DATA_LEN },
	[NL80211_ATTR_DFS_REGION] = { .type = NLA_U8 },
	[NL80211_ATTR_DISABLE_HT] = { .type = NLA_FLAG },
	[NL80211_ATTR_HT_CAPABILITY_MASK] = {
		.len = NL80211_HT_CAPABILITY_LEN
	},
	[NL80211_ATTR_NOACK_MAP] = { .type = NLA_U16 },
	[NL80211_ATTR_INACTIVITY_TIMEOUT] = { .type = NLA_U16 },
	[NL80211_ATTR_BG_SCAN_PERIOD] = { .type = NLA_U16 },
	[NL80211_ATTR_WDEV] = { .type = NLA_U64 },
	[NL80211_ATTR_USER_REG_HINT_TYPE] = { .type = NLA_U32 },
	[NL80211_ATTR_SAE_DATA] = { .type = NLA_BINARY, },
	[NL80211_ATTR_VHT_CAPABILITY] = { .len = NL80211_VHT_CAPABILITY_LEN },
	[NL80211_ATTR_SCAN_FLAGS] = { .type = NLA_U32 },
	[NL80211_ATTR_P2P_CTWINDOW] = { .type = NLA_U8 },
	[NL80211_ATTR_P2P_OPPPS] = { .type = NLA_U8 },
	[NL80211_ATTR_ACL_POLICY] = {. type = NLA_U32 },
	[NL80211_ATTR_MAC_ADDRS] = { .type = NLA_NESTED },
	[NL80211_ATTR_STA_CAPABILITY] = { .type = NLA_U16 },
	[NL80211_ATTR_STA_EXT_CAPABILITY] = { .type = NLA_BINARY, },
	[NL80211_ATTR_SPLIT_WIPHY_DUMP] = { .type = NLA_FLAG, },
	[NL80211_ATTR_DISABLE_VHT] = { .type = NLA_FLAG },
	[NL80211_ATTR_VHT_CAPABILITY_MASK] = {
		.len = NL80211_VHT_CAPABILITY_LEN,
	},
	[NL80211_ATTR_MDID] = { .type = NLA_U16 },
	[NL80211_ATTR_IE_RIC] = { .type = NLA_BINARY,
				  .len = IEEE80211_MAX_DATA_LEN },
};

/* policy for the key attributes */
static const struct nla_policy nl80211_key_policy[NL80211_KEY_MAX + 1] = {
	[NL80211_KEY_DATA] = { .type = NLA_BINARY, .len = WLAN_MAX_KEY_LEN },
	[NL80211_KEY_IDX] = { .type = NLA_U8 },
	[NL80211_KEY_CIPHER] = { .type = NLA_U32 },
	[NL80211_KEY_SEQ] = { .type = NLA_BINARY, .len = 16 },
	[NL80211_KEY_DEFAULT] = { .type = NLA_FLAG },
	[NL80211_KEY_DEFAULT_MGMT] = { .type = NLA_FLAG },
	[NL80211_KEY_TYPE] = { .type = NLA_U32 },
	[NL80211_KEY_DEFAULT_TYPES] = { .type = NLA_NESTED },
};

/* policy for the key default flags */
static const struct nla_policy
nl80211_key_default_policy[NUM_NL80211_KEY_DEFAULT_TYPES] = {
	[NL80211_KEY_DEFAULT_TYPE_UNICAST] = { .type = NLA_FLAG },
	[NL80211_KEY_DEFAULT_TYPE_MULTICAST] = { .type = NLA_FLAG },
};

/* policy for WoWLAN attributes */
static const struct nla_policy
nl80211_wowlan_policy[NUM_NL80211_WOWLAN_TRIG] = {
	[NL80211_WOWLAN_TRIG_ANY] = { .type = NLA_FLAG },
	[NL80211_WOWLAN_TRIG_DISCONNECT] = { .type = NLA_FLAG },
	[NL80211_WOWLAN_TRIG_MAGIC_PKT] = { .type = NLA_FLAG },
	[NL80211_WOWLAN_TRIG_PKT_PATTERN] = { .type = NLA_NESTED },
	[NL80211_WOWLAN_TRIG_GTK_REKEY_FAILURE] = { .type = NLA_FLAG },
	[NL80211_WOWLAN_TRIG_EAP_IDENT_REQUEST] = { .type = NLA_FLAG },
	[NL80211_WOWLAN_TRIG_4WAY_HANDSHAKE] = { .type = NLA_FLAG },
	[NL80211_WOWLAN_TRIG_RFKILL_RELEASE] = { .type = NLA_FLAG },
	[NL80211_WOWLAN_TRIG_TCP_CONNECTION] = { .type = NLA_NESTED },
};

static const struct nla_policy
nl80211_wowlan_tcp_policy[NUM_NL80211_WOWLAN_TCP] = {
	[NL80211_WOWLAN_TCP_SRC_IPV4] = { .type = NLA_U32 },
	[NL80211_WOWLAN_TCP_DST_IPV4] = { .type = NLA_U32 },
	[NL80211_WOWLAN_TCP_DST_MAC] = { .len = ETH_ALEN },
	[NL80211_WOWLAN_TCP_SRC_PORT] = { .type = NLA_U16 },
	[NL80211_WOWLAN_TCP_DST_PORT] = { .type = NLA_U16 },
	[NL80211_WOWLAN_TCP_DATA_PAYLOAD] = { .len = 1 },
	[NL80211_WOWLAN_TCP_DATA_PAYLOAD_SEQ] = {
		.len = sizeof(struct nl80211_wowlan_tcp_data_seq)
	},
	[NL80211_WOWLAN_TCP_DATA_PAYLOAD_TOKEN] = {
		.len = sizeof(struct nl80211_wowlan_tcp_data_token)
	},
	[NL80211_WOWLAN_TCP_DATA_INTERVAL] = { .type = NLA_U32 },
	[NL80211_WOWLAN_TCP_WAKE_PAYLOAD] = { .len = 1 },
	[NL80211_WOWLAN_TCP_WAKE_MASK] = { .len = 1 },
};

/* policy for GTK rekey offload attributes */
static const struct nla_policy
nl80211_rekey_policy[NUM_NL80211_REKEY_DATA] = {
	[NL80211_REKEY_DATA_KEK] = { .len = NL80211_KEK_LEN },
	[NL80211_REKEY_DATA_KCK] = { .len = NL80211_KCK_LEN },
	[NL80211_REKEY_DATA_REPLAY_CTR] = { .len = NL80211_REPLAY_CTR_LEN },
};

static const struct nla_policy
nl80211_match_policy[NL80211_SCHED_SCAN_MATCH_ATTR_MAX + 1] = {
	[NL80211_SCHED_SCAN_MATCH_ATTR_SSID] = { .type = NLA_BINARY,
						 .len = IEEE80211_MAX_SSID_LEN },
	[NL80211_SCHED_SCAN_MATCH_ATTR_RSSI] = { .type = NLA_U32 },
};

static int nl80211_prepare_wdev_dump(struct sk_buff *skb,
				     struct netlink_callback *cb,
				     struct cfg80211_registered_device **rdev,
				     struct wireless_dev **wdev)
{
	int err;

	rtnl_lock();
	mutex_lock(&cfg80211_mutex);

	if (!cb->args[0]) {
		err = nlmsg_parse(cb->nlh, GENL_HDRLEN + nl80211_fam.hdrsize,
				  nl80211_fam.attrbuf, nl80211_fam.maxattr,
				  nl80211_policy);
		if (err)
			goto out_unlock;

		*wdev = __cfg80211_wdev_from_attrs(sock_net(skb->sk),
						   nl80211_fam.attrbuf);
		if (IS_ERR(*wdev)) {
			err = PTR_ERR(*wdev);
			goto out_unlock;
		}
		*rdev = wiphy_to_dev((*wdev)->wiphy);
		cb->args[0] = (*rdev)->wiphy_idx;
		cb->args[1] = (*wdev)->identifier;
	} else {
		struct wiphy *wiphy = wiphy_idx_to_wiphy(cb->args[0]);
		struct wireless_dev *tmp;

		if (!wiphy) {
			err = -ENODEV;
			goto out_unlock;
		}
		*rdev = wiphy_to_dev(wiphy);
		*wdev = NULL;

		mutex_lock(&(*rdev)->devlist_mtx);
		list_for_each_entry(tmp, &(*rdev)->wdev_list, list) {
			if (tmp->identifier == cb->args[1]) {
				*wdev = tmp;
				break;
			}
		}
		mutex_unlock(&(*rdev)->devlist_mtx);

		if (!*wdev) {
			err = -ENODEV;
			goto out_unlock;
		}
	}

	cfg80211_lock_rdev(*rdev);

	mutex_unlock(&cfg80211_mutex);
	return 0;
 out_unlock:
	mutex_unlock(&cfg80211_mutex);
	rtnl_unlock();
	return err;
}

static void nl80211_finish_wdev_dump(struct cfg80211_registered_device *rdev)
{
	cfg80211_unlock_rdev(rdev);
	rtnl_unlock();
}

/* IE validation */
static bool is_valid_ie_attr(const struct nlattr *attr)
{
	const u8 *pos;
	int len;

	if (!attr)
		return true;

	pos = nla_data(attr);
	len = nla_len(attr);

	while (len) {
		u8 elemlen;

		if (len < 2)
			return false;
		len -= 2;

		elemlen = pos[1];
		if (elemlen > len)
			return false;

		len -= elemlen;
		pos += 2 + elemlen;
	}

	return true;
}

/* message building helper */
static inline void *nl80211hdr_put(struct sk_buff *skb, u32 portid, u32 seq,
				   int flags, u8 cmd)
{
	/* since there is no private header just add the generic one */
	return genlmsg_put(skb, portid, seq, &nl80211_fam, flags, cmd);
}

static int nl80211_msg_put_channel(struct sk_buff *msg,
				   struct ieee80211_channel *chan,
				   bool large)
{
	if (nla_put_u32(msg, NL80211_FREQUENCY_ATTR_FREQ,
			chan->center_freq))
		goto nla_put_failure;

	if ((chan->flags & IEEE80211_CHAN_DISABLED) &&
	    nla_put_flag(msg, NL80211_FREQUENCY_ATTR_DISABLED))
		goto nla_put_failure;
	if ((chan->flags & IEEE80211_CHAN_PASSIVE_SCAN) &&
	    nla_put_flag(msg, NL80211_FREQUENCY_ATTR_PASSIVE_SCAN))
		goto nla_put_failure;
	if ((chan->flags & IEEE80211_CHAN_NO_IBSS) &&
	    nla_put_flag(msg, NL80211_FREQUENCY_ATTR_NO_IBSS))
		goto nla_put_failure;
<<<<<<< HEAD
	if ((chan->flags & IEEE80211_CHAN_RADAR) &&
	    nla_put_flag(msg, NL80211_FREQUENCY_ATTR_RADAR))
		goto nla_put_failure;
	if ((chan->flags & IEEE80211_CHAN_NO_HT40MINUS) &&
	    nla_put_flag(msg, NL80211_FREQUENCY_ATTR_NO_HT40_MINUS))
		goto nla_put_failure;
	if ((chan->flags & IEEE80211_CHAN_NO_HT40PLUS) &&
	    nla_put_flag(msg, NL80211_FREQUENCY_ATTR_NO_HT40_PLUS))
		goto nla_put_failure;
	if ((chan->flags & IEEE80211_CHAN_NO_80MHZ) &&
	    nla_put_flag(msg, NL80211_FREQUENCY_ATTR_NO_80MHZ))
		goto nla_put_failure;
	if ((chan->flags & IEEE80211_CHAN_NO_160MHZ) &&
	    nla_put_flag(msg, NL80211_FREQUENCY_ATTR_NO_160MHZ))
		goto nla_put_failure;
=======
	if (chan->flags & IEEE80211_CHAN_RADAR) {
		if (nla_put_flag(msg, NL80211_FREQUENCY_ATTR_RADAR))
			goto nla_put_failure;
		if (large) {
			u32 time;

			time = elapsed_jiffies_msecs(chan->dfs_state_entered);

			if (nla_put_u32(msg, NL80211_FREQUENCY_ATTR_DFS_STATE,
					chan->dfs_state))
				goto nla_put_failure;
			if (nla_put_u32(msg, NL80211_FREQUENCY_ATTR_DFS_TIME,
					time))
				goto nla_put_failure;
		}
	}

	if (large) {
		if ((chan->flags & IEEE80211_CHAN_NO_HT40MINUS) &&
		    nla_put_flag(msg, NL80211_FREQUENCY_ATTR_NO_HT40_MINUS))
			goto nla_put_failure;
		if ((chan->flags & IEEE80211_CHAN_NO_HT40PLUS) &&
		    nla_put_flag(msg, NL80211_FREQUENCY_ATTR_NO_HT40_PLUS))
			goto nla_put_failure;
		if ((chan->flags & IEEE80211_CHAN_NO_80MHZ) &&
		    nla_put_flag(msg, NL80211_FREQUENCY_ATTR_NO_80MHZ))
			goto nla_put_failure;
		if ((chan->flags & IEEE80211_CHAN_NO_160MHZ) &&
		    nla_put_flag(msg, NL80211_FREQUENCY_ATTR_NO_160MHZ))
			goto nla_put_failure;
	}
>>>>>>> e4aa937e

	if (nla_put_u32(msg, NL80211_FREQUENCY_ATTR_MAX_TX_POWER,
			DBM_TO_MBM(chan->max_power)))
		goto nla_put_failure;

	return 0;

 nla_put_failure:
	return -ENOBUFS;
}

/* netlink command implementations */

struct key_parse {
	struct key_params p;
	int idx;
	int type;
	bool def, defmgmt;
	bool def_uni, def_multi;
};

static int nl80211_parse_key_new(struct nlattr *key, struct key_parse *k)
{
	struct nlattr *tb[NL80211_KEY_MAX + 1];
	int err = nla_parse_nested(tb, NL80211_KEY_MAX, key,
				   nl80211_key_policy);
	if (err)
		return err;

	k->def = !!tb[NL80211_KEY_DEFAULT];
	k->defmgmt = !!tb[NL80211_KEY_DEFAULT_MGMT];

	if (k->def) {
		k->def_uni = true;
		k->def_multi = true;
	}
	if (k->defmgmt)
		k->def_multi = true;

	if (tb[NL80211_KEY_IDX])
		k->idx = nla_get_u8(tb[NL80211_KEY_IDX]);

	if (tb[NL80211_KEY_DATA]) {
		k->p.key = nla_data(tb[NL80211_KEY_DATA]);
		k->p.key_len = nla_len(tb[NL80211_KEY_DATA]);
	}

	if (tb[NL80211_KEY_SEQ]) {
		k->p.seq = nla_data(tb[NL80211_KEY_SEQ]);
		k->p.seq_len = nla_len(tb[NL80211_KEY_SEQ]);
	}

	if (tb[NL80211_KEY_CIPHER])
		k->p.cipher = nla_get_u32(tb[NL80211_KEY_CIPHER]);

	if (tb[NL80211_KEY_TYPE]) {
		k->type = nla_get_u32(tb[NL80211_KEY_TYPE]);
		if (k->type < 0 || k->type >= NUM_NL80211_KEYTYPES)
			return -EINVAL;
	}

	if (tb[NL80211_KEY_DEFAULT_TYPES]) {
		struct nlattr *kdt[NUM_NL80211_KEY_DEFAULT_TYPES];
		err = nla_parse_nested(kdt, NUM_NL80211_KEY_DEFAULT_TYPES - 1,
				       tb[NL80211_KEY_DEFAULT_TYPES],
				       nl80211_key_default_policy);
		if (err)
			return err;

		k->def_uni = kdt[NL80211_KEY_DEFAULT_TYPE_UNICAST];
		k->def_multi = kdt[NL80211_KEY_DEFAULT_TYPE_MULTICAST];
	}

	return 0;
}

static int nl80211_parse_key_old(struct genl_info *info, struct key_parse *k)
{
	if (info->attrs[NL80211_ATTR_KEY_DATA]) {
		k->p.key = nla_data(info->attrs[NL80211_ATTR_KEY_DATA]);
		k->p.key_len = nla_len(info->attrs[NL80211_ATTR_KEY_DATA]);
	}

	if (info->attrs[NL80211_ATTR_KEY_SEQ]) {
		k->p.seq = nla_data(info->attrs[NL80211_ATTR_KEY_SEQ]);
		k->p.seq_len = nla_len(info->attrs[NL80211_ATTR_KEY_SEQ]);
	}

	if (info->attrs[NL80211_ATTR_KEY_IDX])
		k->idx = nla_get_u8(info->attrs[NL80211_ATTR_KEY_IDX]);

	if (info->attrs[NL80211_ATTR_KEY_CIPHER])
		k->p.cipher = nla_get_u32(info->attrs[NL80211_ATTR_KEY_CIPHER]);

	k->def = !!info->attrs[NL80211_ATTR_KEY_DEFAULT];
	k->defmgmt = !!info->attrs[NL80211_ATTR_KEY_DEFAULT_MGMT];

	if (k->def) {
		k->def_uni = true;
		k->def_multi = true;
	}
	if (k->defmgmt)
		k->def_multi = true;

	if (info->attrs[NL80211_ATTR_KEY_TYPE]) {
		k->type = nla_get_u32(info->attrs[NL80211_ATTR_KEY_TYPE]);
		if (k->type < 0 || k->type >= NUM_NL80211_KEYTYPES)
			return -EINVAL;
	}

	if (info->attrs[NL80211_ATTR_KEY_DEFAULT_TYPES]) {
		struct nlattr *kdt[NUM_NL80211_KEY_DEFAULT_TYPES];
		int err = nla_parse_nested(
				kdt, NUM_NL80211_KEY_DEFAULT_TYPES - 1,
				info->attrs[NL80211_ATTR_KEY_DEFAULT_TYPES],
				nl80211_key_default_policy);
		if (err)
			return err;

		k->def_uni = kdt[NL80211_KEY_DEFAULT_TYPE_UNICAST];
		k->def_multi = kdt[NL80211_KEY_DEFAULT_TYPE_MULTICAST];
	}

	return 0;
}

static int nl80211_parse_key(struct genl_info *info, struct key_parse *k)
{
	int err;

	memset(k, 0, sizeof(*k));
	k->idx = -1;
	k->type = -1;

	if (info->attrs[NL80211_ATTR_KEY])
		err = nl80211_parse_key_new(info->attrs[NL80211_ATTR_KEY], k);
	else
		err = nl80211_parse_key_old(info, k);

	if (err)
		return err;

	if (k->def && k->defmgmt)
		return -EINVAL;

	if (k->defmgmt) {
		if (k->def_uni || !k->def_multi)
			return -EINVAL;
	}

	if (k->idx != -1) {
		if (k->defmgmt) {
			if (k->idx < 4 || k->idx > 5)
				return -EINVAL;
		} else if (k->def) {
			if (k->idx < 0 || k->idx > 3)
				return -EINVAL;
		} else {
			if (k->idx < 0 || k->idx > 5)
				return -EINVAL;
		}
	}

	return 0;
}

static struct cfg80211_cached_keys *
nl80211_parse_connkeys(struct cfg80211_registered_device *rdev,
		       struct nlattr *keys, bool *no_ht)
{
	struct key_parse parse;
	struct nlattr *key;
	struct cfg80211_cached_keys *result;
	int rem, err, def = 0;

	result = kzalloc(sizeof(*result), GFP_KERNEL);
	if (!result)
		return ERR_PTR(-ENOMEM);

	result->def = -1;
	result->defmgmt = -1;

	nla_for_each_nested(key, keys, rem) {
		memset(&parse, 0, sizeof(parse));
		parse.idx = -1;

		err = nl80211_parse_key_new(key, &parse);
		if (err)
			goto error;
		err = -EINVAL;
		if (!parse.p.key)
			goto error;
		if (parse.idx < 0 || parse.idx > 4)
			goto error;
		if (parse.def) {
			if (def)
				goto error;
			def = 1;
			result->def = parse.idx;
			if (!parse.def_uni || !parse.def_multi)
				goto error;
		} else if (parse.defmgmt)
			goto error;
		err = cfg80211_validate_key_settings(rdev, &parse.p,
						     parse.idx, false, NULL);
		if (err)
			goto error;
		result->params[parse.idx].cipher = parse.p.cipher;
		result->params[parse.idx].key_len = parse.p.key_len;
		result->params[parse.idx].key = result->data[parse.idx];
		memcpy(result->data[parse.idx], parse.p.key, parse.p.key_len);

		if (parse.p.cipher == WLAN_CIPHER_SUITE_WEP40 ||
		    parse.p.cipher == WLAN_CIPHER_SUITE_WEP104) {
			if (no_ht)
				*no_ht = true;
		}
	}

	return result;
 error:
	kfree(result);
	return ERR_PTR(err);
}

static int nl80211_key_allowed(struct wireless_dev *wdev)
{
	ASSERT_WDEV_LOCK(wdev);

	switch (wdev->iftype) {
	case NL80211_IFTYPE_AP:
	case NL80211_IFTYPE_AP_VLAN:
	case NL80211_IFTYPE_P2P_GO:
	case NL80211_IFTYPE_MESH_POINT:
		break;
	case NL80211_IFTYPE_ADHOC:
		if (!wdev->current_bss)
			return -ENOLINK;
		break;
	case NL80211_IFTYPE_STATION:
	case NL80211_IFTYPE_P2P_CLIENT:
		if (wdev->sme_state != CFG80211_SME_CONNECTED)
			return -ENOLINK;
		break;
	default:
		return -EINVAL;
	}

	return 0;
}

static int nl80211_put_iftypes(struct sk_buff *msg, u32 attr, u16 ifmodes)
{
	struct nlattr *nl_modes = nla_nest_start(msg, attr);
	int i;

	if (!nl_modes)
		goto nla_put_failure;

	i = 0;
	while (ifmodes) {
		if ((ifmodes & 1) && nla_put_flag(msg, i))
			goto nla_put_failure;
		ifmodes >>= 1;
		i++;
	}

	nla_nest_end(msg, nl_modes);
	return 0;

nla_put_failure:
	return -ENOBUFS;
}

static int nl80211_put_iface_combinations(struct wiphy *wiphy,
					  struct sk_buff *msg,
					  bool large)
{
	struct nlattr *nl_combis;
	int i, j;

	nl_combis = nla_nest_start(msg,
				NL80211_ATTR_INTERFACE_COMBINATIONS);
	if (!nl_combis)
		goto nla_put_failure;

	for (i = 0; i < wiphy->n_iface_combinations; i++) {
		const struct ieee80211_iface_combination *c;
		struct nlattr *nl_combi, *nl_limits;

		c = &wiphy->iface_combinations[i];

		nl_combi = nla_nest_start(msg, i + 1);
		if (!nl_combi)
			goto nla_put_failure;

		nl_limits = nla_nest_start(msg, NL80211_IFACE_COMB_LIMITS);
		if (!nl_limits)
			goto nla_put_failure;

		for (j = 0; j < c->n_limits; j++) {
			struct nlattr *nl_limit;

			nl_limit = nla_nest_start(msg, j + 1);
			if (!nl_limit)
				goto nla_put_failure;
			if (nla_put_u32(msg, NL80211_IFACE_LIMIT_MAX,
					c->limits[j].max))
				goto nla_put_failure;
			if (nl80211_put_iftypes(msg, NL80211_IFACE_LIMIT_TYPES,
						c->limits[j].types))
				goto nla_put_failure;
			nla_nest_end(msg, nl_limit);
		}

		nla_nest_end(msg, nl_limits);

		if (c->beacon_int_infra_match &&
		    nla_put_flag(msg, NL80211_IFACE_COMB_STA_AP_BI_MATCH))
			goto nla_put_failure;
		if (nla_put_u32(msg, NL80211_IFACE_COMB_NUM_CHANNELS,
				c->num_different_channels) ||
		    nla_put_u32(msg, NL80211_IFACE_COMB_MAXNUM,
				c->max_interfaces))
			goto nla_put_failure;
<<<<<<< HEAD
=======
		if (large &&
		    nla_put_u32(msg, NL80211_IFACE_COMB_RADAR_DETECT_WIDTHS,
				c->radar_detect_widths))
			goto nla_put_failure;
>>>>>>> e4aa937e

		nla_nest_end(msg, nl_combi);
	}

	nla_nest_end(msg, nl_combis);

	return 0;
nla_put_failure:
	return -ENOBUFS;
}

<<<<<<< HEAD
static int nl80211_send_wiphy(struct sk_buff *msg, u32 portid, u32 seq, int flags,
			      struct cfg80211_registered_device *dev)
=======
#ifdef CONFIG_PM
static int nl80211_send_wowlan_tcp_caps(struct cfg80211_registered_device *rdev,
					struct sk_buff *msg)
{
	const struct wiphy_wowlan_tcp_support *tcp = rdev->wiphy.wowlan.tcp;
	struct nlattr *nl_tcp;

	if (!tcp)
		return 0;

	nl_tcp = nla_nest_start(msg, NL80211_WOWLAN_TRIG_TCP_CONNECTION);
	if (!nl_tcp)
		return -ENOBUFS;

	if (nla_put_u32(msg, NL80211_WOWLAN_TCP_DATA_PAYLOAD,
			tcp->data_payload_max))
		return -ENOBUFS;

	if (nla_put_u32(msg, NL80211_WOWLAN_TCP_DATA_PAYLOAD,
			tcp->data_payload_max))
		return -ENOBUFS;

	if (tcp->seq && nla_put_flag(msg, NL80211_WOWLAN_TCP_DATA_PAYLOAD_SEQ))
		return -ENOBUFS;

	if (tcp->tok && nla_put(msg, NL80211_WOWLAN_TCP_DATA_PAYLOAD_TOKEN,
				sizeof(*tcp->tok), tcp->tok))
		return -ENOBUFS;

	if (nla_put_u32(msg, NL80211_WOWLAN_TCP_DATA_INTERVAL,
			tcp->data_interval_max))
		return -ENOBUFS;

	if (nla_put_u32(msg, NL80211_WOWLAN_TCP_WAKE_PAYLOAD,
			tcp->wake_payload_max))
		return -ENOBUFS;

	nla_nest_end(msg, nl_tcp);
	return 0;
}

static int nl80211_send_wowlan(struct sk_buff *msg,
			       struct cfg80211_registered_device *dev,
			       bool large)
>>>>>>> e4aa937e
{
	struct nlattr *nl_wowlan;

	if (!dev->wiphy.wowlan.flags && !dev->wiphy.wowlan.n_patterns)
		return 0;

	nl_wowlan = nla_nest_start(msg, NL80211_ATTR_WOWLAN_TRIGGERS_SUPPORTED);
	if (!nl_wowlan)
		return -ENOBUFS;

	if (((dev->wiphy.wowlan.flags & WIPHY_WOWLAN_ANY) &&
	     nla_put_flag(msg, NL80211_WOWLAN_TRIG_ANY)) ||
	    ((dev->wiphy.wowlan.flags & WIPHY_WOWLAN_DISCONNECT) &&
	     nla_put_flag(msg, NL80211_WOWLAN_TRIG_DISCONNECT)) ||
	    ((dev->wiphy.wowlan.flags & WIPHY_WOWLAN_MAGIC_PKT) &&
	     nla_put_flag(msg, NL80211_WOWLAN_TRIG_MAGIC_PKT)) ||
	    ((dev->wiphy.wowlan.flags & WIPHY_WOWLAN_SUPPORTS_GTK_REKEY) &&
	     nla_put_flag(msg, NL80211_WOWLAN_TRIG_GTK_REKEY_SUPPORTED)) ||
	    ((dev->wiphy.wowlan.flags & WIPHY_WOWLAN_GTK_REKEY_FAILURE) &&
	     nla_put_flag(msg, NL80211_WOWLAN_TRIG_GTK_REKEY_FAILURE)) ||
	    ((dev->wiphy.wowlan.flags & WIPHY_WOWLAN_EAP_IDENTITY_REQ) &&
	     nla_put_flag(msg, NL80211_WOWLAN_TRIG_EAP_IDENT_REQUEST)) ||
	    ((dev->wiphy.wowlan.flags & WIPHY_WOWLAN_4WAY_HANDSHAKE) &&
	     nla_put_flag(msg, NL80211_WOWLAN_TRIG_4WAY_HANDSHAKE)) ||
	    ((dev->wiphy.wowlan.flags & WIPHY_WOWLAN_RFKILL_RELEASE) &&
	     nla_put_flag(msg, NL80211_WOWLAN_TRIG_RFKILL_RELEASE)))
		return -ENOBUFS;

	if (dev->wiphy.wowlan.n_patterns) {
		struct nl80211_wowlan_pattern_support pat = {
			.max_patterns = dev->wiphy.wowlan.n_patterns,
			.min_pattern_len = dev->wiphy.wowlan.pattern_min_len,
			.max_pattern_len = dev->wiphy.wowlan.pattern_max_len,
			.max_pkt_offset = dev->wiphy.wowlan.max_pkt_offset,
		};

		if (nla_put(msg, NL80211_WOWLAN_TRIG_PKT_PATTERN,
			    sizeof(pat), &pat))
			return -ENOBUFS;
	}

	if (large && nl80211_send_wowlan_tcp_caps(dev, msg))
		return -ENOBUFS;

	nla_nest_end(msg, nl_wowlan);

	return 0;
}
#endif

static int nl80211_send_band_rateinfo(struct sk_buff *msg,
				      struct ieee80211_supported_band *sband)
{
	struct nlattr *nl_rates, *nl_rate;
	struct ieee80211_rate *rate;
	int i;

	/* add HT info */
	if (sband->ht_cap.ht_supported &&
	    (nla_put(msg, NL80211_BAND_ATTR_HT_MCS_SET,
		     sizeof(sband->ht_cap.mcs),
		     &sband->ht_cap.mcs) ||
	     nla_put_u16(msg, NL80211_BAND_ATTR_HT_CAPA,
			 sband->ht_cap.cap) ||
	     nla_put_u8(msg, NL80211_BAND_ATTR_HT_AMPDU_FACTOR,
			sband->ht_cap.ampdu_factor) ||
	     nla_put_u8(msg, NL80211_BAND_ATTR_HT_AMPDU_DENSITY,
			sband->ht_cap.ampdu_density)))
		return -ENOBUFS;

	/* add VHT info */
	if (sband->vht_cap.vht_supported &&
	    (nla_put(msg, NL80211_BAND_ATTR_VHT_MCS_SET,
		     sizeof(sband->vht_cap.vht_mcs),
		     &sband->vht_cap.vht_mcs) ||
	     nla_put_u32(msg, NL80211_BAND_ATTR_VHT_CAPA,
			 sband->vht_cap.cap)))
		return -ENOBUFS;

	/* add bitrates */
	nl_rates = nla_nest_start(msg, NL80211_BAND_ATTR_RATES);
	if (!nl_rates)
		return -ENOBUFS;

	for (i = 0; i < sband->n_bitrates; i++) {
		nl_rate = nla_nest_start(msg, i);
		if (!nl_rate)
			return -ENOBUFS;

		rate = &sband->bitrates[i];
		if (nla_put_u32(msg, NL80211_BITRATE_ATTR_RATE,
				rate->bitrate))
			return -ENOBUFS;
		if ((rate->flags & IEEE80211_RATE_SHORT_PREAMBLE) &&
		    nla_put_flag(msg,
				 NL80211_BITRATE_ATTR_2GHZ_SHORTPREAMBLE))
			return -ENOBUFS;

		nla_nest_end(msg, nl_rate);
	}

	nla_nest_end(msg, nl_rates);

	return 0;
}

static int
nl80211_send_mgmt_stypes(struct sk_buff *msg,
			 const struct ieee80211_txrx_stypes *mgmt_stypes)
{
	u16 stypes;
	struct nlattr *nl_ftypes, *nl_ifs;
	enum nl80211_iftype ift;
	int i;

	if (!mgmt_stypes)
		return 0;

	nl_ifs = nla_nest_start(msg, NL80211_ATTR_TX_FRAME_TYPES);
	if (!nl_ifs)
		return -ENOBUFS;

	for (ift = 0; ift < NUM_NL80211_IFTYPES; ift++) {
		nl_ftypes = nla_nest_start(msg, ift);
		if (!nl_ftypes)
			return -ENOBUFS;
		i = 0;
		stypes = mgmt_stypes[ift].tx;
		while (stypes) {
			if ((stypes & 1) &&
			    nla_put_u16(msg, NL80211_ATTR_FRAME_TYPE,
					(i << 4) | IEEE80211_FTYPE_MGMT))
				return -ENOBUFS;
			stypes >>= 1;
			i++;
		}
		nla_nest_end(msg, nl_ftypes);
	}

	nla_nest_end(msg, nl_ifs);

	nl_ifs = nla_nest_start(msg, NL80211_ATTR_RX_FRAME_TYPES);
	if (!nl_ifs)
		return -ENOBUFS;

	for (ift = 0; ift < NUM_NL80211_IFTYPES; ift++) {
		nl_ftypes = nla_nest_start(msg, ift);
		if (!nl_ftypes)
			return -ENOBUFS;
		i = 0;
		stypes = mgmt_stypes[ift].rx;
		while (stypes) {
			if ((stypes & 1) &&
			    nla_put_u16(msg, NL80211_ATTR_FRAME_TYPE,
					(i << 4) | IEEE80211_FTYPE_MGMT))
				return -ENOBUFS;
			stypes >>= 1;
			i++;
		}
		nla_nest_end(msg, nl_ftypes);
	}
	nla_nest_end(msg, nl_ifs);

	return 0;
}

static int nl80211_send_wiphy(struct cfg80211_registered_device *dev,
			      struct sk_buff *msg, u32 portid, u32 seq,
			      int flags, bool split, long *split_start,
			      long *band_start, long *chan_start)
{
	void *hdr;
	struct nlattr *nl_bands, *nl_band;
	struct nlattr *nl_freqs, *nl_freq;
	struct nlattr *nl_cmds;
	enum ieee80211_band band;
	struct ieee80211_channel *chan;
	int i;
	const struct ieee80211_txrx_stypes *mgmt_stypes =
				dev->wiphy.mgmt_stypes;
	long start = 0, start_chan = 0, start_band = 0;
	u32 features;

	hdr = nl80211hdr_put(msg, portid, seq, flags, NL80211_CMD_NEW_WIPHY);
	if (!hdr)
		return -ENOBUFS;

	/* allow always using the variables */
	if (!split) {
		split_start = &start;
		band_start = &start_band;
		chan_start = &start_chan;
	}

	if (nla_put_u32(msg, NL80211_ATTR_WIPHY, dev->wiphy_idx) ||
	    nla_put_string(msg, NL80211_ATTR_WIPHY_NAME,
			   wiphy_name(&dev->wiphy)) ||
	    nla_put_u32(msg, NL80211_ATTR_GENERATION,
			cfg80211_rdev_list_generation))
		goto nla_put_failure;

	switch (*split_start) {
	case 0:
		if (nla_put_u8(msg, NL80211_ATTR_WIPHY_RETRY_SHORT,
			       dev->wiphy.retry_short) ||
		    nla_put_u8(msg, NL80211_ATTR_WIPHY_RETRY_LONG,
			       dev->wiphy.retry_long) ||
		    nla_put_u32(msg, NL80211_ATTR_WIPHY_FRAG_THRESHOLD,
				dev->wiphy.frag_threshold) ||
		    nla_put_u32(msg, NL80211_ATTR_WIPHY_RTS_THRESHOLD,
				dev->wiphy.rts_threshold) ||
		    nla_put_u8(msg, NL80211_ATTR_WIPHY_COVERAGE_CLASS,
			       dev->wiphy.coverage_class) ||
		    nla_put_u8(msg, NL80211_ATTR_MAX_NUM_SCAN_SSIDS,
			       dev->wiphy.max_scan_ssids) ||
		    nla_put_u8(msg, NL80211_ATTR_MAX_NUM_SCHED_SCAN_SSIDS,
			       dev->wiphy.max_sched_scan_ssids) ||
		    nla_put_u16(msg, NL80211_ATTR_MAX_SCAN_IE_LEN,
				dev->wiphy.max_scan_ie_len) ||
		    nla_put_u16(msg, NL80211_ATTR_MAX_SCHED_SCAN_IE_LEN,
				dev->wiphy.max_sched_scan_ie_len) ||
		    nla_put_u8(msg, NL80211_ATTR_MAX_MATCH_SETS,
			       dev->wiphy.max_match_sets))
			goto nla_put_failure;

		if ((dev->wiphy.flags & WIPHY_FLAG_IBSS_RSN) &&
		    nla_put_flag(msg, NL80211_ATTR_SUPPORT_IBSS_RSN))
			goto nla_put_failure;
		if ((dev->wiphy.flags & WIPHY_FLAG_MESH_AUTH) &&
		    nla_put_flag(msg, NL80211_ATTR_SUPPORT_MESH_AUTH))
			goto nla_put_failure;
		if ((dev->wiphy.flags & WIPHY_FLAG_AP_UAPSD) &&
		    nla_put_flag(msg, NL80211_ATTR_SUPPORT_AP_UAPSD))
			goto nla_put_failure;
		if ((dev->wiphy.flags & WIPHY_FLAG_SUPPORTS_FW_ROAM) &&
		    nla_put_flag(msg, NL80211_ATTR_ROAM_SUPPORT))
			goto nla_put_failure;
		if ((dev->wiphy.flags & WIPHY_FLAG_SUPPORTS_TDLS) &&
		    nla_put_flag(msg, NL80211_ATTR_TDLS_SUPPORT))
			goto nla_put_failure;
		if ((dev->wiphy.flags & WIPHY_FLAG_TDLS_EXTERNAL_SETUP) &&
		    nla_put_flag(msg, NL80211_ATTR_TDLS_EXTERNAL_SETUP))
			goto nla_put_failure;

		(*split_start)++;
		if (split)
			break;
	case 1:
		if (nla_put(msg, NL80211_ATTR_CIPHER_SUITES,
			    sizeof(u32) * dev->wiphy.n_cipher_suites,
			    dev->wiphy.cipher_suites))
			goto nla_put_failure;

		if (nla_put_u8(msg, NL80211_ATTR_MAX_NUM_PMKIDS,
			       dev->wiphy.max_num_pmkids))
			goto nla_put_failure;

		if ((dev->wiphy.flags & WIPHY_FLAG_CONTROL_PORT_PROTOCOL) &&
		    nla_put_flag(msg, NL80211_ATTR_CONTROL_PORT_ETHERTYPE))
			goto nla_put_failure;

		if (nla_put_u32(msg, NL80211_ATTR_WIPHY_ANTENNA_AVAIL_TX,
				dev->wiphy.available_antennas_tx) ||
		    nla_put_u32(msg, NL80211_ATTR_WIPHY_ANTENNA_AVAIL_RX,
				dev->wiphy.available_antennas_rx))
			goto nla_put_failure;

		if ((dev->wiphy.flags & WIPHY_FLAG_AP_PROBE_RESP_OFFLOAD) &&
		    nla_put_u32(msg, NL80211_ATTR_PROBE_RESP_OFFLOAD,
				dev->wiphy.probe_resp_offload))
			goto nla_put_failure;

		if ((dev->wiphy.available_antennas_tx ||
		     dev->wiphy.available_antennas_rx) &&
		    dev->ops->get_antenna) {
			u32 tx_ant = 0, rx_ant = 0;
			int res;
			res = rdev_get_antenna(dev, &tx_ant, &rx_ant);
			if (!res) {
				if (nla_put_u32(msg,
						NL80211_ATTR_WIPHY_ANTENNA_TX,
						tx_ant) ||
				    nla_put_u32(msg,
						NL80211_ATTR_WIPHY_ANTENNA_RX,
						rx_ant))
					goto nla_put_failure;
			}
		}

		(*split_start)++;
		if (split)
			break;
	case 2:
		if (nl80211_put_iftypes(msg, NL80211_ATTR_SUPPORTED_IFTYPES,
					dev->wiphy.interface_modes))
				goto nla_put_failure;
		(*split_start)++;
		if (split)
			break;
	case 3:
		nl_bands = nla_nest_start(msg, NL80211_ATTR_WIPHY_BANDS);
		if (!nl_bands)
			goto nla_put_failure;

		for (band = *band_start; band < IEEE80211_NUM_BANDS; band++) {
			struct ieee80211_supported_band *sband;

			sband = dev->wiphy.bands[band];

			if (!sband)
				continue;

			nl_band = nla_nest_start(msg, band);
			if (!nl_band)
				goto nla_put_failure;

			switch (*chan_start) {
			case 0:
				if (nl80211_send_band_rateinfo(msg, sband))
					goto nla_put_failure;
				(*chan_start)++;
				if (split)
					break;
			default:
				/* add frequencies */
				nl_freqs = nla_nest_start(
					msg, NL80211_BAND_ATTR_FREQS);
				if (!nl_freqs)
					goto nla_put_failure;

				for (i = *chan_start - 1;
				     i < sband->n_channels;
				     i++) {
					nl_freq = nla_nest_start(msg, i);
					if (!nl_freq)
						goto nla_put_failure;

					chan = &sband->channels[i];

					if (nl80211_msg_put_channel(msg, chan,
								    split))
						goto nla_put_failure;

					nla_nest_end(msg, nl_freq);
					if (split)
						break;
				}
				if (i < sband->n_channels)
					*chan_start = i + 2;
				else
					*chan_start = 0;
				nla_nest_end(msg, nl_freqs);
			}

			nla_nest_end(msg, nl_band);

			if (split) {
				/* start again here */
				if (*chan_start)
					band--;
				break;
			}
		}
		nla_nest_end(msg, nl_bands);

		if (band < IEEE80211_NUM_BANDS)
			*band_start = band + 1;
		else
			*band_start = 0;

		/* if bands & channels are done, continue outside */
		if (*band_start == 0 && *chan_start == 0)
			(*split_start)++;
		if (split)
			break;
	case 4:
		nl_cmds = nla_nest_start(msg, NL80211_ATTR_SUPPORTED_COMMANDS);
		if (!nl_cmds)
			goto nla_put_failure;

		i = 0;
#define CMD(op, n)							\
		 do {							\
			if (dev->ops->op) {				\
				i++;					\
				if (nla_put_u32(msg, i, NL80211_CMD_ ## n)) \
					goto nla_put_failure;		\
			}						\
		} while (0)

		CMD(add_virtual_intf, NEW_INTERFACE);
		CMD(change_virtual_intf, SET_INTERFACE);
		CMD(add_key, NEW_KEY);
		CMD(start_ap, START_AP);
		CMD(add_station, NEW_STATION);
		CMD(add_mpath, NEW_MPATH);
		CMD(update_mesh_config, SET_MESH_CONFIG);
		CMD(change_bss, SET_BSS);
		CMD(auth, AUTHENTICATE);
		CMD(assoc, ASSOCIATE);
		CMD(deauth, DEAUTHENTICATE);
		CMD(disassoc, DISASSOCIATE);
		CMD(join_ibss, JOIN_IBSS);
		CMD(join_mesh, JOIN_MESH);
		CMD(set_pmksa, SET_PMKSA);
		CMD(del_pmksa, DEL_PMKSA);
		CMD(flush_pmksa, FLUSH_PMKSA);
		if (dev->wiphy.flags & WIPHY_FLAG_HAS_REMAIN_ON_CHANNEL)
			CMD(remain_on_channel, REMAIN_ON_CHANNEL);
		CMD(set_bitrate_mask, SET_TX_BITRATE_MASK);
		CMD(mgmt_tx, FRAME);
		CMD(mgmt_tx_cancel_wait, FRAME_WAIT_CANCEL);
		if (dev->wiphy.flags & WIPHY_FLAG_NETNS_OK) {
			i++;
			if (nla_put_u32(msg, i, NL80211_CMD_SET_WIPHY_NETNS))
				goto nla_put_failure;
		}
		if (dev->ops->set_monitor_channel || dev->ops->start_ap ||
		    dev->ops->join_mesh) {
			i++;
			if (nla_put_u32(msg, i, NL80211_CMD_SET_CHANNEL))
				goto nla_put_failure;
		}
		CMD(set_wds_peer, SET_WDS_PEER);
		if (dev->wiphy.flags & WIPHY_FLAG_SUPPORTS_TDLS) {
			CMD(tdls_mgmt, TDLS_MGMT);
			CMD(tdls_oper, TDLS_OPER);
		}
		if (dev->wiphy.flags & WIPHY_FLAG_SUPPORTS_SCHED_SCAN)
			CMD(sched_scan_start, START_SCHED_SCAN);
		CMD(probe_client, PROBE_CLIENT);
		CMD(set_noack_map, SET_NOACK_MAP);
		if (dev->wiphy.flags & WIPHY_FLAG_REPORTS_OBSS) {
			i++;
			if (nla_put_u32(msg, i, NL80211_CMD_REGISTER_BEACONS))
				goto nla_put_failure;
		}
		CMD(start_p2p_device, START_P2P_DEVICE);
		CMD(set_mcast_rate, SET_MCAST_RATE);
		if (split) {
			CMD(crit_proto_start, CRIT_PROTOCOL_START);
			CMD(crit_proto_stop, CRIT_PROTOCOL_STOP);
		}

#ifdef CONFIG_NL80211_TESTMODE
		CMD(testmode_cmd, TESTMODE);
#endif

#undef CMD

		if (dev->ops->connect || dev->ops->auth) {
			i++;
			if (nla_put_u32(msg, i, NL80211_CMD_CONNECT))
				goto nla_put_failure;
		}

		if (dev->ops->disconnect || dev->ops->deauth) {
			i++;
			if (nla_put_u32(msg, i, NL80211_CMD_DISCONNECT))
				goto nla_put_failure;
		}

<<<<<<< HEAD
		nla_nest_end(msg, nl_wowlan);
	}
=======
		nla_nest_end(msg, nl_cmds);
		(*split_start)++;
		if (split)
			break;
	case 5:
		if (dev->ops->remain_on_channel &&
		    (dev->wiphy.flags & WIPHY_FLAG_HAS_REMAIN_ON_CHANNEL) &&
		    nla_put_u32(msg,
				NL80211_ATTR_MAX_REMAIN_ON_CHANNEL_DURATION,
				dev->wiphy.max_remain_on_channel_duration))
			goto nla_put_failure;

		if ((dev->wiphy.flags & WIPHY_FLAG_OFFCHAN_TX) &&
		    nla_put_flag(msg, NL80211_ATTR_OFFCHANNEL_TX_OK))
			goto nla_put_failure;

		if (nl80211_send_mgmt_stypes(msg, mgmt_stypes))
			goto nla_put_failure;
		(*split_start)++;
		if (split)
			break;
	case 6:
#ifdef CONFIG_PM
		if (nl80211_send_wowlan(msg, dev, split))
			goto nla_put_failure;
		(*split_start)++;
		if (split)
			break;
#else
		(*split_start)++;
>>>>>>> e4aa937e
#endif
	case 7:
		if (nl80211_put_iftypes(msg, NL80211_ATTR_SOFTWARE_IFTYPES,
					dev->wiphy.software_iftypes))
			goto nla_put_failure;

		if (nl80211_put_iface_combinations(&dev->wiphy, msg, split))
			goto nla_put_failure;

		(*split_start)++;
		if (split)
			break;
	case 8:
		if ((dev->wiphy.flags & WIPHY_FLAG_HAVE_AP_SME) &&
		    nla_put_u32(msg, NL80211_ATTR_DEVICE_AP_SME,
				dev->wiphy.ap_sme_capa))
			goto nla_put_failure;

		features = dev->wiphy.features;
		/*
		 * We can only add the per-channel limit information if the
		 * dump is split, otherwise it makes it too big. Therefore
		 * only advertise it in that case.
		 */
		if (split)
			features |= NL80211_FEATURE_ADVERTISE_CHAN_LIMITS;
		if (nla_put_u32(msg, NL80211_ATTR_FEATURE_FLAGS, features))
			goto nla_put_failure;

		if (dev->wiphy.ht_capa_mod_mask &&
		    nla_put(msg, NL80211_ATTR_HT_CAPABILITY_MASK,
			    sizeof(*dev->wiphy.ht_capa_mod_mask),
			    dev->wiphy.ht_capa_mod_mask))
			goto nla_put_failure;

		if (dev->wiphy.flags & WIPHY_FLAG_HAVE_AP_SME &&
		    dev->wiphy.max_acl_mac_addrs &&
		    nla_put_u32(msg, NL80211_ATTR_MAC_ACL_MAX,
				dev->wiphy.max_acl_mac_addrs))
			goto nla_put_failure;

		/*
		 * Any information below this point is only available to
		 * applications that can deal with it being split. This
		 * helps ensure that newly added capabilities don't break
		 * older tools by overrunning their buffers.
		 *
		 * We still increment split_start so that in the split
		 * case we'll continue with more data in the next round,
		 * but break unconditionally so unsplit data stops here.
		 */
		(*split_start)++;
		break;
	case 9:
		if (dev->wiphy.extended_capabilities &&
		    (nla_put(msg, NL80211_ATTR_EXT_CAPA,
			     dev->wiphy.extended_capabilities_len,
			     dev->wiphy.extended_capabilities) ||
		     nla_put(msg, NL80211_ATTR_EXT_CAPA_MASK,
			     dev->wiphy.extended_capabilities_len,
			     dev->wiphy.extended_capabilities_mask)))
			goto nla_put_failure;

		if (dev->wiphy.vht_capa_mod_mask &&
		    nla_put(msg, NL80211_ATTR_VHT_CAPABILITY_MASK,
			    sizeof(*dev->wiphy.vht_capa_mod_mask),
			    dev->wiphy.vht_capa_mod_mask))
			goto nla_put_failure;

		/* done */
		*split_start = 0;
		break;
	}
	return genlmsg_end(msg, hdr);

 nla_put_failure:
	genlmsg_cancel(msg, hdr);
	return -EMSGSIZE;
}

static int nl80211_dump_wiphy(struct sk_buff *skb, struct netlink_callback *cb)
{
	int idx = 0, ret;
	int start = cb->args[0];
	struct cfg80211_registered_device *dev;
	s64 filter_wiphy = -1;
	bool split = false;
	struct nlattr **tb = nl80211_fam.attrbuf;
	int res;

	mutex_lock(&cfg80211_mutex);
	res = nlmsg_parse(cb->nlh, GENL_HDRLEN + nl80211_fam.hdrsize,
			  tb, nl80211_fam.maxattr, nl80211_policy);
	if (res == 0) {
		split = tb[NL80211_ATTR_SPLIT_WIPHY_DUMP];
		if (tb[NL80211_ATTR_WIPHY])
			filter_wiphy = nla_get_u32(tb[NL80211_ATTR_WIPHY]);
		if (tb[NL80211_ATTR_WDEV])
			filter_wiphy = nla_get_u64(tb[NL80211_ATTR_WDEV]) >> 32;
		if (tb[NL80211_ATTR_IFINDEX]) {
			struct net_device *netdev;
			int ifidx = nla_get_u32(tb[NL80211_ATTR_IFINDEX]);

			netdev = dev_get_by_index(sock_net(skb->sk), ifidx);
			if (!netdev) {
				mutex_unlock(&cfg80211_mutex);
				return -ENODEV;
			}
			if (netdev->ieee80211_ptr) {
				dev = wiphy_to_dev(
					netdev->ieee80211_ptr->wiphy);
				filter_wiphy = dev->wiphy_idx;
			}
			dev_put(netdev);
		}
	}

	list_for_each_entry(dev, &cfg80211_rdev_list, list) {
		if (!net_eq(wiphy_net(&dev->wiphy), sock_net(skb->sk)))
			continue;
		if (++idx <= start)
			continue;
		if (filter_wiphy != -1 && dev->wiphy_idx != filter_wiphy)
			continue;
		/* attempt to fit multiple wiphy data chunks into the skb */
		do {
			ret = nl80211_send_wiphy(dev, skb,
						 NETLINK_CB(cb->skb).portid,
						 cb->nlh->nlmsg_seq,
						 NLM_F_MULTI,
						 split, &cb->args[1],
						 &cb->args[2],
						 &cb->args[3]);
			if (ret < 0) {
				/*
				 * If sending the wiphy data didn't fit (ENOBUFS
				 * or EMSGSIZE returned), this SKB is still
				 * empty (so it's not too big because another
				 * wiphy dataset is already in the skb) and
				 * we've not tried to adjust the dump allocation
				 * yet ... then adjust the alloc size to be
				 * bigger, and return 1 but with the empty skb.
				 * This results in an empty message being RX'ed
				 * in userspace, but that is ignored.
				 *
				 * We can then retry with the larger buffer.
				 */
				if ((ret == -ENOBUFS || ret == -EMSGSIZE) &&
				    !skb->len &&
				    cb->min_dump_alloc < 4096) {
					cb->min_dump_alloc = 4096;
					mutex_unlock(&cfg80211_mutex);
					return 1;
				}
				idx--;
				break;
			}
		} while (cb->args[1] > 0);
		break;
	}
	mutex_unlock(&cfg80211_mutex);

	cb->args[0] = idx;

	return skb->len;
}

static int nl80211_get_wiphy(struct sk_buff *skb, struct genl_info *info)
{
	struct sk_buff *msg;
	struct cfg80211_registered_device *dev = info->user_ptr[0];

	msg = nlmsg_new(4096, GFP_KERNEL);
	if (!msg)
		return -ENOMEM;

	if (nl80211_send_wiphy(dev, msg, info->snd_portid, info->snd_seq, 0,
			       false, NULL, NULL, NULL) < 0) {
		nlmsg_free(msg);
		return -ENOBUFS;
	}

	return genlmsg_reply(msg, info);
}

static const struct nla_policy txq_params_policy[NL80211_TXQ_ATTR_MAX + 1] = {
	[NL80211_TXQ_ATTR_QUEUE]		= { .type = NLA_U8 },
	[NL80211_TXQ_ATTR_TXOP]			= { .type = NLA_U16 },
	[NL80211_TXQ_ATTR_CWMIN]		= { .type = NLA_U16 },
	[NL80211_TXQ_ATTR_CWMAX]		= { .type = NLA_U16 },
	[NL80211_TXQ_ATTR_AIFS]			= { .type = NLA_U8 },
};

static int parse_txq_params(struct nlattr *tb[],
			    struct ieee80211_txq_params *txq_params)
{
	if (!tb[NL80211_TXQ_ATTR_AC] || !tb[NL80211_TXQ_ATTR_TXOP] ||
	    !tb[NL80211_TXQ_ATTR_CWMIN] || !tb[NL80211_TXQ_ATTR_CWMAX] ||
	    !tb[NL80211_TXQ_ATTR_AIFS])
		return -EINVAL;

	txq_params->ac = nla_get_u8(tb[NL80211_TXQ_ATTR_AC]);
	txq_params->txop = nla_get_u16(tb[NL80211_TXQ_ATTR_TXOP]);
	txq_params->cwmin = nla_get_u16(tb[NL80211_TXQ_ATTR_CWMIN]);
	txq_params->cwmax = nla_get_u16(tb[NL80211_TXQ_ATTR_CWMAX]);
	txq_params->aifs = nla_get_u8(tb[NL80211_TXQ_ATTR_AIFS]);

	if (txq_params->ac >= NL80211_NUM_ACS)
		return -EINVAL;

	return 0;
}

static bool nl80211_can_set_dev_channel(struct wireless_dev *wdev)
{
	/*
	 * You can only set the channel explicitly for WDS interfaces,
	 * all others have their channel managed via their respective
	 * "establish a connection" command (connect, join, ...)
	 *
	 * For AP/GO and mesh mode, the channel can be set with the
	 * channel userspace API, but is only stored and passed to the
	 * low-level driver when the AP starts or the mesh is joined.
	 * This is for backward compatibility, userspace can also give
	 * the channel in the start-ap or join-mesh commands instead.
	 *
	 * Monitors are special as they are normally slaved to
	 * whatever else is going on, so they have their own special
	 * operation to set the monitor channel if possible.
	 */
	return !wdev ||
		wdev->iftype == NL80211_IFTYPE_AP ||
		wdev->iftype == NL80211_IFTYPE_MESH_POINT ||
		wdev->iftype == NL80211_IFTYPE_MONITOR ||
		wdev->iftype == NL80211_IFTYPE_P2P_GO;
}

static int nl80211_parse_chandef(struct cfg80211_registered_device *rdev,
				 struct genl_info *info,
				 struct cfg80211_chan_def *chandef)
{
	u32 control_freq;

	if (!info->attrs[NL80211_ATTR_WIPHY_FREQ])
		return -EINVAL;

	control_freq = nla_get_u32(info->attrs[NL80211_ATTR_WIPHY_FREQ]);

	chandef->chan = ieee80211_get_channel(&rdev->wiphy, control_freq);
	chandef->width = NL80211_CHAN_WIDTH_20_NOHT;
	chandef->center_freq1 = control_freq;
	chandef->center_freq2 = 0;

	/* Primary channel not allowed */
	if (!chandef->chan || chandef->chan->flags & IEEE80211_CHAN_DISABLED)
		return -EINVAL;

	if (info->attrs[NL80211_ATTR_WIPHY_CHANNEL_TYPE]) {
		enum nl80211_channel_type chantype;

		chantype = nla_get_u32(
				info->attrs[NL80211_ATTR_WIPHY_CHANNEL_TYPE]);

		switch (chantype) {
		case NL80211_CHAN_NO_HT:
		case NL80211_CHAN_HT20:
		case NL80211_CHAN_HT40PLUS:
		case NL80211_CHAN_HT40MINUS:
			cfg80211_chandef_create(chandef, chandef->chan,
						chantype);
			break;
		default:
			return -EINVAL;
		}
	} else if (info->attrs[NL80211_ATTR_CHANNEL_WIDTH]) {
		chandef->width =
			nla_get_u32(info->attrs[NL80211_ATTR_CHANNEL_WIDTH]);
		if (info->attrs[NL80211_ATTR_CENTER_FREQ1])
			chandef->center_freq1 =
				nla_get_u32(
					info->attrs[NL80211_ATTR_CENTER_FREQ1]);
		if (info->attrs[NL80211_ATTR_CENTER_FREQ2])
			chandef->center_freq2 =
				nla_get_u32(
					info->attrs[NL80211_ATTR_CENTER_FREQ2]);
	}

	if (!cfg80211_chandef_valid(chandef))
		return -EINVAL;

	if (!cfg80211_chandef_usable(&rdev->wiphy, chandef,
				     IEEE80211_CHAN_DISABLED))
		return -EINVAL;

	return 0;
}

static int __nl80211_set_channel(struct cfg80211_registered_device *rdev,
				 struct wireless_dev *wdev,
				 struct genl_info *info)
{
	struct cfg80211_chan_def chandef;
	int result;
	enum nl80211_iftype iftype = NL80211_IFTYPE_MONITOR;

	if (wdev)
		iftype = wdev->iftype;

	if (!nl80211_can_set_dev_channel(wdev))
		return -EOPNOTSUPP;

	result = nl80211_parse_chandef(rdev, info, &chandef);
	if (result)
		return result;

	mutex_lock(&rdev->devlist_mtx);
	switch (iftype) {
	case NL80211_IFTYPE_AP:
	case NL80211_IFTYPE_P2P_GO:
		if (wdev->beacon_interval) {
			result = -EBUSY;
			break;
		}
		if (!cfg80211_reg_can_beacon(&rdev->wiphy, &chandef)) {
			result = -EINVAL;
			break;
		}
		wdev->preset_chandef = chandef;
		result = 0;
		break;
	case NL80211_IFTYPE_MESH_POINT:
		result = cfg80211_set_mesh_channel(rdev, wdev, &chandef);
		break;
	case NL80211_IFTYPE_MONITOR:
		result = cfg80211_set_monitor_channel(rdev, &chandef);
		break;
	default:
		result = -EINVAL;
	}
	mutex_unlock(&rdev->devlist_mtx);

	return result;
}

static int nl80211_set_channel(struct sk_buff *skb, struct genl_info *info)
{
	struct cfg80211_registered_device *rdev = info->user_ptr[0];
	struct net_device *netdev = info->user_ptr[1];

	return __nl80211_set_channel(rdev, netdev->ieee80211_ptr, info);
}

static int nl80211_set_wds_peer(struct sk_buff *skb, struct genl_info *info)
{
	struct cfg80211_registered_device *rdev = info->user_ptr[0];
	struct net_device *dev = info->user_ptr[1];
	struct wireless_dev *wdev = dev->ieee80211_ptr;
	const u8 *bssid;

	if (!info->attrs[NL80211_ATTR_MAC])
		return -EINVAL;

	if (netif_running(dev))
		return -EBUSY;

	if (!rdev->ops->set_wds_peer)
		return -EOPNOTSUPP;

	if (wdev->iftype != NL80211_IFTYPE_WDS)
		return -EOPNOTSUPP;

	bssid = nla_data(info->attrs[NL80211_ATTR_MAC]);
	return rdev_set_wds_peer(rdev, dev, bssid);
}


static int nl80211_set_wiphy(struct sk_buff *skb, struct genl_info *info)
{
	struct cfg80211_registered_device *rdev;
	struct net_device *netdev = NULL;
	struct wireless_dev *wdev;
	int result = 0, rem_txq_params = 0;
	struct nlattr *nl_txq_params;
	u32 changed;
	u8 retry_short = 0, retry_long = 0;
	u32 frag_threshold = 0, rts_threshold = 0;
	u8 coverage_class = 0;

	/*
	 * Try to find the wiphy and netdev. Normally this
	 * function shouldn't need the netdev, but this is
	 * done for backward compatibility -- previously
	 * setting the channel was done per wiphy, but now
	 * it is per netdev. Previous userland like hostapd
	 * also passed a netdev to set_wiphy, so that it is
	 * possible to let that go to the right netdev!
	 */
	mutex_lock(&cfg80211_mutex);

	if (info->attrs[NL80211_ATTR_IFINDEX]) {
		int ifindex = nla_get_u32(info->attrs[NL80211_ATTR_IFINDEX]);

		netdev = dev_get_by_index(genl_info_net(info), ifindex);
		if (netdev && netdev->ieee80211_ptr) {
			rdev = wiphy_to_dev(netdev->ieee80211_ptr->wiphy);
			mutex_lock(&rdev->mtx);
		} else
			netdev = NULL;
	}

	if (!netdev) {
		rdev = __cfg80211_rdev_from_attrs(genl_info_net(info),
						  info->attrs);
		if (IS_ERR(rdev)) {
			mutex_unlock(&cfg80211_mutex);
			return PTR_ERR(rdev);
		}
		wdev = NULL;
		netdev = NULL;
		result = 0;

		mutex_lock(&rdev->mtx);
	} else
		wdev = netdev->ieee80211_ptr;

	/*
	 * end workaround code, by now the rdev is available
	 * and locked, and wdev may or may not be NULL.
	 */

	if (info->attrs[NL80211_ATTR_WIPHY_NAME])
		result = cfg80211_dev_rename(
			rdev, nla_data(info->attrs[NL80211_ATTR_WIPHY_NAME]));

	mutex_unlock(&cfg80211_mutex);

	if (result)
		goto bad_res;

	if (info->attrs[NL80211_ATTR_WIPHY_TXQ_PARAMS]) {
		struct ieee80211_txq_params txq_params;
		struct nlattr *tb[NL80211_TXQ_ATTR_MAX + 1];

		if (!rdev->ops->set_txq_params) {
			result = -EOPNOTSUPP;
			goto bad_res;
		}

		if (!netdev) {
			result = -EINVAL;
			goto bad_res;
		}

		if (netdev->ieee80211_ptr->iftype != NL80211_IFTYPE_AP &&
		    netdev->ieee80211_ptr->iftype != NL80211_IFTYPE_P2P_GO) {
			result = -EINVAL;
			goto bad_res;
		}

		if (!netif_running(netdev)) {
			result = -ENETDOWN;
			goto bad_res;
		}

		nla_for_each_nested(nl_txq_params,
				    info->attrs[NL80211_ATTR_WIPHY_TXQ_PARAMS],
				    rem_txq_params) {
			nla_parse(tb, NL80211_TXQ_ATTR_MAX,
				  nla_data(nl_txq_params),
				  nla_len(nl_txq_params),
				  txq_params_policy);
			result = parse_txq_params(tb, &txq_params);
			if (result)
				goto bad_res;

			result = rdev_set_txq_params(rdev, netdev,
						     &txq_params);
			if (result)
				goto bad_res;
		}
	}

	if (info->attrs[NL80211_ATTR_WIPHY_FREQ]) {
		result = __nl80211_set_channel(rdev,
				nl80211_can_set_dev_channel(wdev) ? wdev : NULL,
				info);
		if (result)
			goto bad_res;
	}

	if (info->attrs[NL80211_ATTR_WIPHY_TX_POWER_SETTING]) {
		struct wireless_dev *txp_wdev = wdev;
		enum nl80211_tx_power_setting type;
		int idx, mbm = 0;

		if (!(rdev->wiphy.features & NL80211_FEATURE_VIF_TXPOWER))
			txp_wdev = NULL;

		if (!rdev->ops->set_tx_power) {
			result = -EOPNOTSUPP;
			goto bad_res;
		}

		idx = NL80211_ATTR_WIPHY_TX_POWER_SETTING;
		type = nla_get_u32(info->attrs[idx]);

		if (!info->attrs[NL80211_ATTR_WIPHY_TX_POWER_LEVEL] &&
		    (type != NL80211_TX_POWER_AUTOMATIC)) {
			result = -EINVAL;
			goto bad_res;
		}

		if (type != NL80211_TX_POWER_AUTOMATIC) {
			idx = NL80211_ATTR_WIPHY_TX_POWER_LEVEL;
			mbm = nla_get_u32(info->attrs[idx]);
		}

		result = rdev_set_tx_power(rdev, txp_wdev, type, mbm);
		if (result)
			goto bad_res;
	}

	if (info->attrs[NL80211_ATTR_WIPHY_ANTENNA_TX] &&
	    info->attrs[NL80211_ATTR_WIPHY_ANTENNA_RX]) {
		u32 tx_ant, rx_ant;
		if ((!rdev->wiphy.available_antennas_tx &&
		     !rdev->wiphy.available_antennas_rx) ||
		    !rdev->ops->set_antenna) {
			result = -EOPNOTSUPP;
			goto bad_res;
		}

		tx_ant = nla_get_u32(info->attrs[NL80211_ATTR_WIPHY_ANTENNA_TX]);
		rx_ant = nla_get_u32(info->attrs[NL80211_ATTR_WIPHY_ANTENNA_RX]);

		/* reject antenna configurations which don't match the
		 * available antenna masks, except for the "all" mask */
		if ((~tx_ant && (tx_ant & ~rdev->wiphy.available_antennas_tx)) ||
		    (~rx_ant && (rx_ant & ~rdev->wiphy.available_antennas_rx))) {
			result = -EINVAL;
			goto bad_res;
		}

		tx_ant = tx_ant & rdev->wiphy.available_antennas_tx;
		rx_ant = rx_ant & rdev->wiphy.available_antennas_rx;

		result = rdev_set_antenna(rdev, tx_ant, rx_ant);
		if (result)
			goto bad_res;
	}

	changed = 0;

	if (info->attrs[NL80211_ATTR_WIPHY_RETRY_SHORT]) {
		retry_short = nla_get_u8(
			info->attrs[NL80211_ATTR_WIPHY_RETRY_SHORT]);
		if (retry_short == 0) {
			result = -EINVAL;
			goto bad_res;
		}
		changed |= WIPHY_PARAM_RETRY_SHORT;
	}

	if (info->attrs[NL80211_ATTR_WIPHY_RETRY_LONG]) {
		retry_long = nla_get_u8(
			info->attrs[NL80211_ATTR_WIPHY_RETRY_LONG]);
		if (retry_long == 0) {
			result = -EINVAL;
			goto bad_res;
		}
		changed |= WIPHY_PARAM_RETRY_LONG;
	}

	if (info->attrs[NL80211_ATTR_WIPHY_FRAG_THRESHOLD]) {
		frag_threshold = nla_get_u32(
			info->attrs[NL80211_ATTR_WIPHY_FRAG_THRESHOLD]);
		if (frag_threshold < 256) {
			result = -EINVAL;
			goto bad_res;
		}
		if (frag_threshold != (u32) -1) {
			/*
			 * Fragments (apart from the last one) are required to
			 * have even length. Make the fragmentation code
			 * simpler by stripping LSB should someone try to use
			 * odd threshold value.
			 */
			frag_threshold &= ~0x1;
		}
		changed |= WIPHY_PARAM_FRAG_THRESHOLD;
	}

	if (info->attrs[NL80211_ATTR_WIPHY_RTS_THRESHOLD]) {
		rts_threshold = nla_get_u32(
			info->attrs[NL80211_ATTR_WIPHY_RTS_THRESHOLD]);
		changed |= WIPHY_PARAM_RTS_THRESHOLD;
	}

	if (info->attrs[NL80211_ATTR_WIPHY_COVERAGE_CLASS]) {
		coverage_class = nla_get_u8(
			info->attrs[NL80211_ATTR_WIPHY_COVERAGE_CLASS]);
		changed |= WIPHY_PARAM_COVERAGE_CLASS;
	}

	if (changed) {
		u8 old_retry_short, old_retry_long;
		u32 old_frag_threshold, old_rts_threshold;
		u8 old_coverage_class;

		if (!rdev->ops->set_wiphy_params) {
			result = -EOPNOTSUPP;
			goto bad_res;
		}

		old_retry_short = rdev->wiphy.retry_short;
		old_retry_long = rdev->wiphy.retry_long;
		old_frag_threshold = rdev->wiphy.frag_threshold;
		old_rts_threshold = rdev->wiphy.rts_threshold;
		old_coverage_class = rdev->wiphy.coverage_class;

		if (changed & WIPHY_PARAM_RETRY_SHORT)
			rdev->wiphy.retry_short = retry_short;
		if (changed & WIPHY_PARAM_RETRY_LONG)
			rdev->wiphy.retry_long = retry_long;
		if (changed & WIPHY_PARAM_FRAG_THRESHOLD)
			rdev->wiphy.frag_threshold = frag_threshold;
		if (changed & WIPHY_PARAM_RTS_THRESHOLD)
			rdev->wiphy.rts_threshold = rts_threshold;
		if (changed & WIPHY_PARAM_COVERAGE_CLASS)
			rdev->wiphy.coverage_class = coverage_class;

		result = rdev_set_wiphy_params(rdev, changed);
		if (result) {
			rdev->wiphy.retry_short = old_retry_short;
			rdev->wiphy.retry_long = old_retry_long;
			rdev->wiphy.frag_threshold = old_frag_threshold;
			rdev->wiphy.rts_threshold = old_rts_threshold;
			rdev->wiphy.coverage_class = old_coverage_class;
		}
	}

 bad_res:
	mutex_unlock(&rdev->mtx);
	if (netdev)
		dev_put(netdev);
	return result;
}

static inline u64 wdev_id(struct wireless_dev *wdev)
{
	return (u64)wdev->identifier |
	       ((u64)wiphy_to_dev(wdev->wiphy)->wiphy_idx << 32);
}

static int nl80211_send_chandef(struct sk_buff *msg,
				 struct cfg80211_chan_def *chandef)
{
	WARN_ON(!cfg80211_chandef_valid(chandef));

	if (nla_put_u32(msg, NL80211_ATTR_WIPHY_FREQ,
			chandef->chan->center_freq))
		return -ENOBUFS;
	switch (chandef->width) {
	case NL80211_CHAN_WIDTH_20_NOHT:
	case NL80211_CHAN_WIDTH_20:
	case NL80211_CHAN_WIDTH_40:
		if (nla_put_u32(msg, NL80211_ATTR_WIPHY_CHANNEL_TYPE,
				cfg80211_get_chandef_type(chandef)))
			return -ENOBUFS;
		break;
	default:
		break;
	}
	if (nla_put_u32(msg, NL80211_ATTR_CHANNEL_WIDTH, chandef->width))
		return -ENOBUFS;
	if (nla_put_u32(msg, NL80211_ATTR_CENTER_FREQ1, chandef->center_freq1))
		return -ENOBUFS;
	if (chandef->center_freq2 &&
	    nla_put_u32(msg, NL80211_ATTR_CENTER_FREQ2, chandef->center_freq2))
		return -ENOBUFS;
	return 0;
}

static int nl80211_send_iface(struct sk_buff *msg, u32 portid, u32 seq, int flags,
			      struct cfg80211_registered_device *rdev,
			      struct wireless_dev *wdev)
{
	struct net_device *dev = wdev->netdev;
	void *hdr;

	hdr = nl80211hdr_put(msg, portid, seq, flags, NL80211_CMD_NEW_INTERFACE);
	if (!hdr)
		return -1;

	if (dev &&
	    (nla_put_u32(msg, NL80211_ATTR_IFINDEX, dev->ifindex) ||
	     nla_put_string(msg, NL80211_ATTR_IFNAME, dev->name)))
		goto nla_put_failure;

	if (nla_put_u32(msg, NL80211_ATTR_WIPHY, rdev->wiphy_idx) ||
	    nla_put_u32(msg, NL80211_ATTR_IFTYPE, wdev->iftype) ||
	    nla_put_u64(msg, NL80211_ATTR_WDEV, wdev_id(wdev)) ||
	    nla_put(msg, NL80211_ATTR_MAC, ETH_ALEN, wdev_address(wdev)) ||
	    nla_put_u32(msg, NL80211_ATTR_GENERATION,
			rdev->devlist_generation ^
			(cfg80211_rdev_list_generation << 2)))
		goto nla_put_failure;

	if (rdev->ops->get_channel) {
		int ret;
		struct cfg80211_chan_def chandef;

		ret = rdev_get_channel(rdev, wdev, &chandef);
		if (ret == 0) {
			if (nl80211_send_chandef(msg, &chandef))
				goto nla_put_failure;
		}
	}

	if (wdev->ssid_len) {
		if (nla_put(msg, NL80211_ATTR_SSID, wdev->ssid_len, wdev->ssid))
			goto nla_put_failure;
	}

	return genlmsg_end(msg, hdr);

 nla_put_failure:
	genlmsg_cancel(msg, hdr);
	return -EMSGSIZE;
}

static int nl80211_dump_interface(struct sk_buff *skb, struct netlink_callback *cb)
{
	int wp_idx = 0;
	int if_idx = 0;
	int wp_start = cb->args[0];
	int if_start = cb->args[1];
	struct cfg80211_registered_device *rdev;
	struct wireless_dev *wdev;

	mutex_lock(&cfg80211_mutex);
	list_for_each_entry(rdev, &cfg80211_rdev_list, list) {
		if (!net_eq(wiphy_net(&rdev->wiphy), sock_net(skb->sk)))
			continue;
		if (wp_idx < wp_start) {
			wp_idx++;
			continue;
		}
		if_idx = 0;

		mutex_lock(&rdev->devlist_mtx);
		list_for_each_entry(wdev, &rdev->wdev_list, list) {
			if (if_idx < if_start) {
				if_idx++;
				continue;
			}
			if (nl80211_send_iface(skb, NETLINK_CB(cb->skb).portid,
					       cb->nlh->nlmsg_seq, NLM_F_MULTI,
					       rdev, wdev) < 0) {
				mutex_unlock(&rdev->devlist_mtx);
				goto out;
			}
			if_idx++;
		}
		mutex_unlock(&rdev->devlist_mtx);

		wp_idx++;
	}
 out:
	mutex_unlock(&cfg80211_mutex);

	cb->args[0] = wp_idx;
	cb->args[1] = if_idx;

	return skb->len;
}

static int nl80211_get_interface(struct sk_buff *skb, struct genl_info *info)
{
	struct sk_buff *msg;
	struct cfg80211_registered_device *dev = info->user_ptr[0];
	struct wireless_dev *wdev = info->user_ptr[1];

	msg = nlmsg_new(NLMSG_DEFAULT_SIZE, GFP_KERNEL);
	if (!msg)
		return -ENOMEM;

	if (nl80211_send_iface(msg, info->snd_portid, info->snd_seq, 0,
			       dev, wdev) < 0) {
		nlmsg_free(msg);
		return -ENOBUFS;
	}

	return genlmsg_reply(msg, info);
}

static const struct nla_policy mntr_flags_policy[NL80211_MNTR_FLAG_MAX + 1] = {
	[NL80211_MNTR_FLAG_FCSFAIL] = { .type = NLA_FLAG },
	[NL80211_MNTR_FLAG_PLCPFAIL] = { .type = NLA_FLAG },
	[NL80211_MNTR_FLAG_CONTROL] = { .type = NLA_FLAG },
	[NL80211_MNTR_FLAG_OTHER_BSS] = { .type = NLA_FLAG },
	[NL80211_MNTR_FLAG_COOK_FRAMES] = { .type = NLA_FLAG },
};

static int parse_monitor_flags(struct nlattr *nla, u32 *mntrflags)
{
	struct nlattr *flags[NL80211_MNTR_FLAG_MAX + 1];
	int flag;

	*mntrflags = 0;

	if (!nla)
		return -EINVAL;

	if (nla_parse_nested(flags, NL80211_MNTR_FLAG_MAX,
			     nla, mntr_flags_policy))
		return -EINVAL;

	for (flag = 1; flag <= NL80211_MNTR_FLAG_MAX; flag++)
		if (flags[flag])
			*mntrflags |= (1<<flag);

	return 0;
}

static int nl80211_valid_4addr(struct cfg80211_registered_device *rdev,
			       struct net_device *netdev, u8 use_4addr,
			       enum nl80211_iftype iftype)
{
	if (!use_4addr) {
		if (netdev && (netdev->priv_flags & IFF_BRIDGE_PORT))
			return -EBUSY;
		return 0;
	}

	switch (iftype) {
	case NL80211_IFTYPE_AP_VLAN:
		if (rdev->wiphy.flags & WIPHY_FLAG_4ADDR_AP)
			return 0;
		break;
	case NL80211_IFTYPE_STATION:
		if (rdev->wiphy.flags & WIPHY_FLAG_4ADDR_STATION)
			return 0;
		break;
	default:
		break;
	}

	return -EOPNOTSUPP;
}

static int nl80211_set_interface(struct sk_buff *skb, struct genl_info *info)
{
	struct cfg80211_registered_device *rdev = info->user_ptr[0];
	struct vif_params params;
	int err;
	enum nl80211_iftype otype, ntype;
	struct net_device *dev = info->user_ptr[1];
	u32 _flags, *flags = NULL;
	bool change = false;

	memset(&params, 0, sizeof(params));

	otype = ntype = dev->ieee80211_ptr->iftype;

	if (info->attrs[NL80211_ATTR_IFTYPE]) {
		ntype = nla_get_u32(info->attrs[NL80211_ATTR_IFTYPE]);
		if (otype != ntype)
			change = true;
		if (ntype > NL80211_IFTYPE_MAX)
			return -EINVAL;
	}

	if (info->attrs[NL80211_ATTR_MESH_ID]) {
		struct wireless_dev *wdev = dev->ieee80211_ptr;

		if (ntype != NL80211_IFTYPE_MESH_POINT)
			return -EINVAL;
		if (netif_running(dev))
			return -EBUSY;

		wdev_lock(wdev);
		BUILD_BUG_ON(IEEE80211_MAX_SSID_LEN !=
			     IEEE80211_MAX_MESH_ID_LEN);
		wdev->mesh_id_up_len =
			nla_len(info->attrs[NL80211_ATTR_MESH_ID]);
		memcpy(wdev->ssid, nla_data(info->attrs[NL80211_ATTR_MESH_ID]),
		       wdev->mesh_id_up_len);
		wdev_unlock(wdev);
	}

	if (info->attrs[NL80211_ATTR_4ADDR]) {
		params.use_4addr = !!nla_get_u8(info->attrs[NL80211_ATTR_4ADDR]);
		change = true;
		err = nl80211_valid_4addr(rdev, dev, params.use_4addr, ntype);
		if (err)
			return err;
	} else {
		params.use_4addr = -1;
	}

	if (info->attrs[NL80211_ATTR_MNTR_FLAGS]) {
		if (ntype != NL80211_IFTYPE_MONITOR)
			return -EINVAL;
		err = parse_monitor_flags(info->attrs[NL80211_ATTR_MNTR_FLAGS],
					  &_flags);
		if (err)
			return err;

		flags = &_flags;
		change = true;
	}

	if (change)
		err = cfg80211_change_iface(rdev, dev, ntype, flags, &params);
	else
		err = 0;

	if (!err && params.use_4addr != -1)
		dev->ieee80211_ptr->use_4addr = params.use_4addr;

	return err;
}

static int nl80211_new_interface(struct sk_buff *skb, struct genl_info *info)
{
	struct cfg80211_registered_device *rdev = info->user_ptr[0];
	struct vif_params params;
	struct wireless_dev *wdev;
	struct sk_buff *msg;
	int err;
	enum nl80211_iftype type = NL80211_IFTYPE_UNSPECIFIED;
	u32 flags;

	memset(&params, 0, sizeof(params));

	if (!info->attrs[NL80211_ATTR_IFNAME])
		return -EINVAL;

	if (info->attrs[NL80211_ATTR_IFTYPE]) {
		type = nla_get_u32(info->attrs[NL80211_ATTR_IFTYPE]);
		if (type > NL80211_IFTYPE_MAX)
			return -EINVAL;
	}

	if (!rdev->ops->add_virtual_intf ||
	    !(rdev->wiphy.interface_modes & (1 << type)))
		return -EOPNOTSUPP;

	if (type == NL80211_IFTYPE_P2P_DEVICE && info->attrs[NL80211_ATTR_MAC]) {
		nla_memcpy(params.macaddr, info->attrs[NL80211_ATTR_MAC],
			   ETH_ALEN);
		if (!is_valid_ether_addr(params.macaddr))
			return -EADDRNOTAVAIL;
	}

	if (info->attrs[NL80211_ATTR_4ADDR]) {
		params.use_4addr = !!nla_get_u8(info->attrs[NL80211_ATTR_4ADDR]);
		err = nl80211_valid_4addr(rdev, NULL, params.use_4addr, type);
		if (err)
			return err;
	}

	msg = nlmsg_new(NLMSG_DEFAULT_SIZE, GFP_KERNEL);
	if (!msg)
		return -ENOMEM;

	err = parse_monitor_flags(type == NL80211_IFTYPE_MONITOR ?
				  info->attrs[NL80211_ATTR_MNTR_FLAGS] : NULL,
				  &flags);
	wdev = rdev_add_virtual_intf(rdev,
				nla_data(info->attrs[NL80211_ATTR_IFNAME]),
				type, err ? NULL : &flags, &params);
	if (IS_ERR(wdev)) {
		nlmsg_free(msg);
		return PTR_ERR(wdev);
	}

	switch (type) {
	case NL80211_IFTYPE_MESH_POINT:
		if (!info->attrs[NL80211_ATTR_MESH_ID])
			break;
		wdev_lock(wdev);
		BUILD_BUG_ON(IEEE80211_MAX_SSID_LEN !=
			     IEEE80211_MAX_MESH_ID_LEN);
		wdev->mesh_id_up_len =
			nla_len(info->attrs[NL80211_ATTR_MESH_ID]);
		memcpy(wdev->ssid, nla_data(info->attrs[NL80211_ATTR_MESH_ID]),
		       wdev->mesh_id_up_len);
		wdev_unlock(wdev);
		break;
	case NL80211_IFTYPE_P2P_DEVICE:
		/*
		 * P2P Device doesn't have a netdev, so doesn't go
		 * through the netdev notifier and must be added here
		 */
		mutex_init(&wdev->mtx);
		INIT_LIST_HEAD(&wdev->event_list);
		spin_lock_init(&wdev->event_lock);
		INIT_LIST_HEAD(&wdev->mgmt_registrations);
		spin_lock_init(&wdev->mgmt_registrations_lock);

		mutex_lock(&rdev->devlist_mtx);
		wdev->identifier = ++rdev->wdev_id;
		list_add_rcu(&wdev->list, &rdev->wdev_list);
		rdev->devlist_generation++;
		mutex_unlock(&rdev->devlist_mtx);
		break;
	default:
		break;
	}

	if (nl80211_send_iface(msg, info->snd_portid, info->snd_seq, 0,
			       rdev, wdev) < 0) {
		nlmsg_free(msg);
		return -ENOBUFS;
	}

	return genlmsg_reply(msg, info);
}

static int nl80211_del_interface(struct sk_buff *skb, struct genl_info *info)
{
	struct cfg80211_registered_device *rdev = info->user_ptr[0];
	struct wireless_dev *wdev = info->user_ptr[1];

	if (!rdev->ops->del_virtual_intf)
		return -EOPNOTSUPP;

	/*
	 * If we remove a wireless device without a netdev then clear
	 * user_ptr[1] so that nl80211_post_doit won't dereference it
	 * to check if it needs to do dev_put(). Otherwise it crashes
	 * since the wdev has been freed, unlike with a netdev where
	 * we need the dev_put() for the netdev to really be freed.
	 */
	if (!wdev->netdev)
		info->user_ptr[1] = NULL;

	return rdev_del_virtual_intf(rdev, wdev);
}

static int nl80211_set_noack_map(struct sk_buff *skb, struct genl_info *info)
{
	struct cfg80211_registered_device *rdev = info->user_ptr[0];
	struct net_device *dev = info->user_ptr[1];
	u16 noack_map;

	if (!info->attrs[NL80211_ATTR_NOACK_MAP])
		return -EINVAL;

	if (!rdev->ops->set_noack_map)
		return -EOPNOTSUPP;

	noack_map = nla_get_u16(info->attrs[NL80211_ATTR_NOACK_MAP]);

	return rdev_set_noack_map(rdev, dev, noack_map);
}

struct get_key_cookie {
	struct sk_buff *msg;
	int error;
	int idx;
};

static void get_key_callback(void *c, struct key_params *params)
{
	struct nlattr *key;
	struct get_key_cookie *cookie = c;

	if ((params->key &&
	     nla_put(cookie->msg, NL80211_ATTR_KEY_DATA,
		     params->key_len, params->key)) ||
	    (params->seq &&
	     nla_put(cookie->msg, NL80211_ATTR_KEY_SEQ,
		     params->seq_len, params->seq)) ||
	    (params->cipher &&
	     nla_put_u32(cookie->msg, NL80211_ATTR_KEY_CIPHER,
			 params->cipher)))
		goto nla_put_failure;

	key = nla_nest_start(cookie->msg, NL80211_ATTR_KEY);
	if (!key)
		goto nla_put_failure;

	if ((params->key &&
	     nla_put(cookie->msg, NL80211_KEY_DATA,
		     params->key_len, params->key)) ||
	    (params->seq &&
	     nla_put(cookie->msg, NL80211_KEY_SEQ,
		     params->seq_len, params->seq)) ||
	    (params->cipher &&
	     nla_put_u32(cookie->msg, NL80211_KEY_CIPHER,
			 params->cipher)))
		goto nla_put_failure;

	if (nla_put_u8(cookie->msg, NL80211_ATTR_KEY_IDX, cookie->idx))
		goto nla_put_failure;

	nla_nest_end(cookie->msg, key);

	return;
 nla_put_failure:
	cookie->error = 1;
}

static int nl80211_get_key(struct sk_buff *skb, struct genl_info *info)
{
	struct cfg80211_registered_device *rdev = info->user_ptr[0];
	int err;
	struct net_device *dev = info->user_ptr[1];
	u8 key_idx = 0;
	const u8 *mac_addr = NULL;
	bool pairwise;
	struct get_key_cookie cookie = {
		.error = 0,
	};
	void *hdr;
	struct sk_buff *msg;

	if (info->attrs[NL80211_ATTR_KEY_IDX])
		key_idx = nla_get_u8(info->attrs[NL80211_ATTR_KEY_IDX]);

	if (key_idx > 5)
		return -EINVAL;

	if (info->attrs[NL80211_ATTR_MAC])
		mac_addr = nla_data(info->attrs[NL80211_ATTR_MAC]);

	pairwise = !!mac_addr;
	if (info->attrs[NL80211_ATTR_KEY_TYPE]) {
		u32 kt = nla_get_u32(info->attrs[NL80211_ATTR_KEY_TYPE]);
		if (kt >= NUM_NL80211_KEYTYPES)
			return -EINVAL;
		if (kt != NL80211_KEYTYPE_GROUP &&
		    kt != NL80211_KEYTYPE_PAIRWISE)
			return -EINVAL;
		pairwise = kt == NL80211_KEYTYPE_PAIRWISE;
	}

	if (!rdev->ops->get_key)
		return -EOPNOTSUPP;

	msg = nlmsg_new(NLMSG_DEFAULT_SIZE, GFP_KERNEL);
	if (!msg)
		return -ENOMEM;

	hdr = nl80211hdr_put(msg, info->snd_portid, info->snd_seq, 0,
			     NL80211_CMD_NEW_KEY);
	if (IS_ERR(hdr))
		return PTR_ERR(hdr);

	cookie.msg = msg;
	cookie.idx = key_idx;

	if (nla_put_u32(msg, NL80211_ATTR_IFINDEX, dev->ifindex) ||
	    nla_put_u8(msg, NL80211_ATTR_KEY_IDX, key_idx))
		goto nla_put_failure;
	if (mac_addr &&
	    nla_put(msg, NL80211_ATTR_MAC, ETH_ALEN, mac_addr))
		goto nla_put_failure;

	if (pairwise && mac_addr &&
	    !(rdev->wiphy.flags & WIPHY_FLAG_IBSS_RSN))
		return -ENOENT;

	err = rdev_get_key(rdev, dev, key_idx, pairwise, mac_addr, &cookie,
			   get_key_callback);

	if (err)
		goto free_msg;

	if (cookie.error)
		goto nla_put_failure;

	genlmsg_end(msg, hdr);
	return genlmsg_reply(msg, info);

 nla_put_failure:
	err = -ENOBUFS;
 free_msg:
	nlmsg_free(msg);
	return err;
}

static int nl80211_set_key(struct sk_buff *skb, struct genl_info *info)
{
	struct cfg80211_registered_device *rdev = info->user_ptr[0];
	struct key_parse key;
	int err;
	struct net_device *dev = info->user_ptr[1];

	err = nl80211_parse_key(info, &key);
	if (err)
		return err;

	if (key.idx < 0)
		return -EINVAL;

	/* only support setting default key */
	if (!key.def && !key.defmgmt)
		return -EINVAL;

	wdev_lock(dev->ieee80211_ptr);

	if (key.def) {
		if (!rdev->ops->set_default_key) {
			err = -EOPNOTSUPP;
			goto out;
		}

		err = nl80211_key_allowed(dev->ieee80211_ptr);
		if (err)
			goto out;

		err = rdev_set_default_key(rdev, dev, key.idx,
						 key.def_uni, key.def_multi);

		if (err)
			goto out;

#ifdef CONFIG_CFG80211_WEXT
		dev->ieee80211_ptr->wext.default_key = key.idx;
#endif
	} else {
		if (key.def_uni || !key.def_multi) {
			err = -EINVAL;
			goto out;
		}

		if (!rdev->ops->set_default_mgmt_key) {
			err = -EOPNOTSUPP;
			goto out;
		}

		err = nl80211_key_allowed(dev->ieee80211_ptr);
		if (err)
			goto out;

		err = rdev_set_default_mgmt_key(rdev, dev, key.idx);
		if (err)
			goto out;

#ifdef CONFIG_CFG80211_WEXT
		dev->ieee80211_ptr->wext.default_mgmt_key = key.idx;
#endif
	}

 out:
	wdev_unlock(dev->ieee80211_ptr);

	return err;
}

static int nl80211_new_key(struct sk_buff *skb, struct genl_info *info)
{
	struct cfg80211_registered_device *rdev = info->user_ptr[0];
	int err;
	struct net_device *dev = info->user_ptr[1];
	struct key_parse key;
	const u8 *mac_addr = NULL;

	err = nl80211_parse_key(info, &key);
	if (err)
		return err;

	if (!key.p.key)
		return -EINVAL;

	if (info->attrs[NL80211_ATTR_MAC])
		mac_addr = nla_data(info->attrs[NL80211_ATTR_MAC]);

	if (key.type == -1) {
		if (mac_addr)
			key.type = NL80211_KEYTYPE_PAIRWISE;
		else
			key.type = NL80211_KEYTYPE_GROUP;
	}

	/* for now */
	if (key.type != NL80211_KEYTYPE_PAIRWISE &&
	    key.type != NL80211_KEYTYPE_GROUP)
		return -EINVAL;

	if (!rdev->ops->add_key)
		return -EOPNOTSUPP;

	if (cfg80211_validate_key_settings(rdev, &key.p, key.idx,
					   key.type == NL80211_KEYTYPE_PAIRWISE,
					   mac_addr))
		return -EINVAL;

	wdev_lock(dev->ieee80211_ptr);
	err = nl80211_key_allowed(dev->ieee80211_ptr);
	if (!err)
		err = rdev_add_key(rdev, dev, key.idx,
				   key.type == NL80211_KEYTYPE_PAIRWISE,
				    mac_addr, &key.p);
	wdev_unlock(dev->ieee80211_ptr);

	return err;
}

static int nl80211_del_key(struct sk_buff *skb, struct genl_info *info)
{
	struct cfg80211_registered_device *rdev = info->user_ptr[0];
	int err;
	struct net_device *dev = info->user_ptr[1];
	u8 *mac_addr = NULL;
	struct key_parse key;

	err = nl80211_parse_key(info, &key);
	if (err)
		return err;

	if (info->attrs[NL80211_ATTR_MAC])
		mac_addr = nla_data(info->attrs[NL80211_ATTR_MAC]);

	if (key.type == -1) {
		if (mac_addr)
			key.type = NL80211_KEYTYPE_PAIRWISE;
		else
			key.type = NL80211_KEYTYPE_GROUP;
	}

	/* for now */
	if (key.type != NL80211_KEYTYPE_PAIRWISE &&
	    key.type != NL80211_KEYTYPE_GROUP)
		return -EINVAL;

	if (!rdev->ops->del_key)
		return -EOPNOTSUPP;

	wdev_lock(dev->ieee80211_ptr);
	err = nl80211_key_allowed(dev->ieee80211_ptr);

	if (key.type == NL80211_KEYTYPE_PAIRWISE && mac_addr &&
	    !(rdev->wiphy.flags & WIPHY_FLAG_IBSS_RSN))
		err = -ENOENT;

	if (!err)
		err = rdev_del_key(rdev, dev, key.idx,
				   key.type == NL80211_KEYTYPE_PAIRWISE,
				   mac_addr);

#ifdef CONFIG_CFG80211_WEXT
	if (!err) {
		if (key.idx == dev->ieee80211_ptr->wext.default_key)
			dev->ieee80211_ptr->wext.default_key = -1;
		else if (key.idx == dev->ieee80211_ptr->wext.default_mgmt_key)
			dev->ieee80211_ptr->wext.default_mgmt_key = -1;
	}
#endif
	wdev_unlock(dev->ieee80211_ptr);

	return err;
}

/* This function returns an error or the number of nested attributes */
static int validate_acl_mac_addrs(struct nlattr *nl_attr)
{
	struct nlattr *attr;
	int n_entries = 0, tmp;

	nla_for_each_nested(attr, nl_attr, tmp) {
		if (nla_len(attr) != ETH_ALEN)
			return -EINVAL;

		n_entries++;
	}

	return n_entries;
}

/*
 * This function parses ACL information and allocates memory for ACL data.
 * On successful return, the calling function is responsible to free the
 * ACL buffer returned by this function.
 */
static struct cfg80211_acl_data *parse_acl_data(struct wiphy *wiphy,
						struct genl_info *info)
{
	enum nl80211_acl_policy acl_policy;
	struct nlattr *attr;
	struct cfg80211_acl_data *acl;
	int i = 0, n_entries, tmp;

	if (!wiphy->max_acl_mac_addrs)
		return ERR_PTR(-EOPNOTSUPP);

	if (!info->attrs[NL80211_ATTR_ACL_POLICY])
		return ERR_PTR(-EINVAL);

	acl_policy = nla_get_u32(info->attrs[NL80211_ATTR_ACL_POLICY]);
	if (acl_policy != NL80211_ACL_POLICY_ACCEPT_UNLESS_LISTED &&
	    acl_policy != NL80211_ACL_POLICY_DENY_UNLESS_LISTED)
		return ERR_PTR(-EINVAL);

	if (!info->attrs[NL80211_ATTR_MAC_ADDRS])
		return ERR_PTR(-EINVAL);

	n_entries = validate_acl_mac_addrs(info->attrs[NL80211_ATTR_MAC_ADDRS]);
	if (n_entries < 0)
		return ERR_PTR(n_entries);

	if (n_entries > wiphy->max_acl_mac_addrs)
		return ERR_PTR(-ENOTSUPP);

	acl = kzalloc(sizeof(*acl) + (sizeof(struct mac_address) * n_entries),
		      GFP_KERNEL);
	if (!acl)
		return ERR_PTR(-ENOMEM);

	nla_for_each_nested(attr, info->attrs[NL80211_ATTR_MAC_ADDRS], tmp) {
		memcpy(acl->mac_addrs[i].addr, nla_data(attr), ETH_ALEN);
		i++;
	}

	acl->n_acl_entries = n_entries;
	acl->acl_policy = acl_policy;

	return acl;
}

static int nl80211_set_mac_acl(struct sk_buff *skb, struct genl_info *info)
{
	struct cfg80211_registered_device *rdev = info->user_ptr[0];
	struct net_device *dev = info->user_ptr[1];
	struct cfg80211_acl_data *acl;
	int err;

	if (dev->ieee80211_ptr->iftype != NL80211_IFTYPE_AP &&
	    dev->ieee80211_ptr->iftype != NL80211_IFTYPE_P2P_GO)
		return -EOPNOTSUPP;

	if (!dev->ieee80211_ptr->beacon_interval)
		return -EINVAL;

	acl = parse_acl_data(&rdev->wiphy, info);
	if (IS_ERR(acl))
		return PTR_ERR(acl);

	err = rdev_set_mac_acl(rdev, dev, acl);

	kfree(acl);

	return err;
}

static int nl80211_parse_beacon(struct genl_info *info,
				struct cfg80211_beacon_data *bcn)
{
	bool haveinfo = false;

	if (!is_valid_ie_attr(info->attrs[NL80211_ATTR_BEACON_TAIL]) ||
	    !is_valid_ie_attr(info->attrs[NL80211_ATTR_IE]) ||
	    !is_valid_ie_attr(info->attrs[NL80211_ATTR_IE_PROBE_RESP]) ||
	    !is_valid_ie_attr(info->attrs[NL80211_ATTR_IE_ASSOC_RESP]))
		return -EINVAL;

	memset(bcn, 0, sizeof(*bcn));

	if (info->attrs[NL80211_ATTR_BEACON_HEAD]) {
		bcn->head = nla_data(info->attrs[NL80211_ATTR_BEACON_HEAD]);
		bcn->head_len = nla_len(info->attrs[NL80211_ATTR_BEACON_HEAD]);
		if (!bcn->head_len)
			return -EINVAL;
		haveinfo = true;
	}

	if (info->attrs[NL80211_ATTR_BEACON_TAIL]) {
		bcn->tail = nla_data(info->attrs[NL80211_ATTR_BEACON_TAIL]);
		bcn->tail_len =
		    nla_len(info->attrs[NL80211_ATTR_BEACON_TAIL]);
		haveinfo = true;
	}

	if (!haveinfo)
		return -EINVAL;

	if (info->attrs[NL80211_ATTR_IE]) {
		bcn->beacon_ies = nla_data(info->attrs[NL80211_ATTR_IE]);
		bcn->beacon_ies_len = nla_len(info->attrs[NL80211_ATTR_IE]);
	}

	if (info->attrs[NL80211_ATTR_IE_PROBE_RESP]) {
		bcn->proberesp_ies =
			nla_data(info->attrs[NL80211_ATTR_IE_PROBE_RESP]);
		bcn->proberesp_ies_len =
			nla_len(info->attrs[NL80211_ATTR_IE_PROBE_RESP]);
	}

	if (info->attrs[NL80211_ATTR_IE_ASSOC_RESP]) {
		bcn->assocresp_ies =
			nla_data(info->attrs[NL80211_ATTR_IE_ASSOC_RESP]);
		bcn->assocresp_ies_len =
			nla_len(info->attrs[NL80211_ATTR_IE_ASSOC_RESP]);
	}

	if (info->attrs[NL80211_ATTR_PROBE_RESP]) {
		bcn->probe_resp =
			nla_data(info->attrs[NL80211_ATTR_PROBE_RESP]);
		bcn->probe_resp_len =
			nla_len(info->attrs[NL80211_ATTR_PROBE_RESP]);
	}

	return 0;
}

static bool nl80211_get_ap_channel(struct cfg80211_registered_device *rdev,
				   struct cfg80211_ap_settings *params)
{
	struct wireless_dev *wdev;
	bool ret = false;

	mutex_lock(&rdev->devlist_mtx);

	list_for_each_entry(wdev, &rdev->wdev_list, list) {
		if (wdev->iftype != NL80211_IFTYPE_AP &&
		    wdev->iftype != NL80211_IFTYPE_P2P_GO)
			continue;

		if (!wdev->preset_chandef.chan)
			continue;

		params->chandef = wdev->preset_chandef;
		ret = true;
		break;
	}

	mutex_unlock(&rdev->devlist_mtx);

	return ret;
}

static bool nl80211_valid_auth_type(struct cfg80211_registered_device *rdev,
				    enum nl80211_auth_type auth_type,
				    enum nl80211_commands cmd)
{
	if (auth_type > NL80211_AUTHTYPE_MAX)
		return false;

	switch (cmd) {
	case NL80211_CMD_AUTHENTICATE:
		if (!(rdev->wiphy.features & NL80211_FEATURE_SAE) &&
		    auth_type == NL80211_AUTHTYPE_SAE)
			return false;
		return true;
	case NL80211_CMD_CONNECT:
	case NL80211_CMD_START_AP:
		/* SAE not supported yet */
		if (auth_type == NL80211_AUTHTYPE_SAE)
			return false;
		return true;
	default:
		return false;
	}
}

static int nl80211_start_ap(struct sk_buff *skb, struct genl_info *info)
{
	struct cfg80211_registered_device *rdev = info->user_ptr[0];
	struct net_device *dev = info->user_ptr[1];
	struct wireless_dev *wdev = dev->ieee80211_ptr;
	struct cfg80211_ap_settings params;
	int err;
	u8 radar_detect_width = 0;

	if (dev->ieee80211_ptr->iftype != NL80211_IFTYPE_AP &&
	    dev->ieee80211_ptr->iftype != NL80211_IFTYPE_P2P_GO)
		return -EOPNOTSUPP;

	if (!rdev->ops->start_ap)
		return -EOPNOTSUPP;

	if (wdev->beacon_interval)
		return -EALREADY;

	memset(&params, 0, sizeof(params));

	/* these are required for START_AP */
	if (!info->attrs[NL80211_ATTR_BEACON_INTERVAL] ||
	    !info->attrs[NL80211_ATTR_DTIM_PERIOD] ||
	    !info->attrs[NL80211_ATTR_BEACON_HEAD])
		return -EINVAL;

	err = nl80211_parse_beacon(info, &params.beacon);
	if (err)
		return err;

	params.beacon_interval =
		nla_get_u32(info->attrs[NL80211_ATTR_BEACON_INTERVAL]);
	params.dtim_period =
		nla_get_u32(info->attrs[NL80211_ATTR_DTIM_PERIOD]);

	err = cfg80211_validate_beacon_int(rdev, params.beacon_interval);
	if (err)
		return err;

	/*
	 * In theory, some of these attributes should be required here
	 * but since they were not used when the command was originally
	 * added, keep them optional for old user space programs to let
	 * them continue to work with drivers that do not need the
	 * additional information -- drivers must check!
	 */
	if (info->attrs[NL80211_ATTR_SSID]) {
		params.ssid = nla_data(info->attrs[NL80211_ATTR_SSID]);
		params.ssid_len =
			nla_len(info->attrs[NL80211_ATTR_SSID]);
		if (params.ssid_len == 0 ||
		    params.ssid_len > IEEE80211_MAX_SSID_LEN)
			return -EINVAL;
	}

	if (info->attrs[NL80211_ATTR_HIDDEN_SSID]) {
		params.hidden_ssid = nla_get_u32(
			info->attrs[NL80211_ATTR_HIDDEN_SSID]);
		if (params.hidden_ssid != NL80211_HIDDEN_SSID_NOT_IN_USE &&
		    params.hidden_ssid != NL80211_HIDDEN_SSID_ZERO_LEN &&
		    params.hidden_ssid != NL80211_HIDDEN_SSID_ZERO_CONTENTS)
			return -EINVAL;
	}

	params.privacy = !!info->attrs[NL80211_ATTR_PRIVACY];

	if (info->attrs[NL80211_ATTR_AUTH_TYPE]) {
		params.auth_type = nla_get_u32(
			info->attrs[NL80211_ATTR_AUTH_TYPE]);
		if (!nl80211_valid_auth_type(rdev, params.auth_type,
					     NL80211_CMD_START_AP))
			return -EINVAL;
	} else
		params.auth_type = NL80211_AUTHTYPE_AUTOMATIC;

	err = nl80211_crypto_settings(rdev, info, &params.crypto,
				      NL80211_MAX_NR_CIPHER_SUITES);
	if (err)
		return err;

	if (info->attrs[NL80211_ATTR_INACTIVITY_TIMEOUT]) {
		if (!(rdev->wiphy.features & NL80211_FEATURE_INACTIVITY_TIMER))
			return -EOPNOTSUPP;
		params.inactivity_timeout = nla_get_u16(
			info->attrs[NL80211_ATTR_INACTIVITY_TIMEOUT]);
	}

	if (info->attrs[NL80211_ATTR_P2P_CTWINDOW]) {
		if (dev->ieee80211_ptr->iftype != NL80211_IFTYPE_P2P_GO)
			return -EINVAL;
		params.p2p_ctwindow =
			nla_get_u8(info->attrs[NL80211_ATTR_P2P_CTWINDOW]);
		if (params.p2p_ctwindow > 127)
			return -EINVAL;
		if (params.p2p_ctwindow != 0 &&
		    !(rdev->wiphy.features & NL80211_FEATURE_P2P_GO_CTWIN))
			return -EINVAL;
	}

	if (info->attrs[NL80211_ATTR_P2P_OPPPS]) {
		u8 tmp;

		if (dev->ieee80211_ptr->iftype != NL80211_IFTYPE_P2P_GO)
			return -EINVAL;
		tmp = nla_get_u8(info->attrs[NL80211_ATTR_P2P_OPPPS]);
		if (tmp > 1)
			return -EINVAL;
		params.p2p_opp_ps = tmp;
		if (params.p2p_opp_ps != 0 &&
		    !(rdev->wiphy.features & NL80211_FEATURE_P2P_GO_OPPPS))
			return -EINVAL;
	}

	if (info->attrs[NL80211_ATTR_WIPHY_FREQ]) {
		err = nl80211_parse_chandef(rdev, info, &params.chandef);
		if (err)
			return err;
	} else if (wdev->preset_chandef.chan) {
		params.chandef = wdev->preset_chandef;
	} else if (!nl80211_get_ap_channel(rdev, &params))
		return -EINVAL;

	if (!cfg80211_reg_can_beacon(&rdev->wiphy, &params.chandef))
		return -EINVAL;

	err = cfg80211_chandef_dfs_required(wdev->wiphy, &params.chandef);
	if (err < 0)
		return err;
	if (err) {
		radar_detect_width = BIT(params.chandef.width);
		params.radar_required = true;
	}

	mutex_lock(&rdev->devlist_mtx);
	err = cfg80211_can_use_iftype_chan(rdev, wdev, wdev->iftype,
					   params.chandef.chan,
					   CHAN_MODE_SHARED,
					   radar_detect_width);
	mutex_unlock(&rdev->devlist_mtx);

	if (err)
		return err;

	if (info->attrs[NL80211_ATTR_ACL_POLICY]) {
		params.acl = parse_acl_data(&rdev->wiphy, info);
		if (IS_ERR(params.acl))
			return PTR_ERR(params.acl);
	}

	err = rdev_start_ap(rdev, dev, &params);
	if (!err) {
		wdev->preset_chandef = params.chandef;
		wdev->beacon_interval = params.beacon_interval;
		wdev->channel = params.chandef.chan;
		wdev->ssid_len = params.ssid_len;
		memcpy(wdev->ssid, params.ssid, wdev->ssid_len);
	}

	kfree(params.acl);

	return err;
}

static int nl80211_set_beacon(struct sk_buff *skb, struct genl_info *info)
{
	struct cfg80211_registered_device *rdev = info->user_ptr[0];
	struct net_device *dev = info->user_ptr[1];
	struct wireless_dev *wdev = dev->ieee80211_ptr;
	struct cfg80211_beacon_data params;
	int err;

	if (dev->ieee80211_ptr->iftype != NL80211_IFTYPE_AP &&
	    dev->ieee80211_ptr->iftype != NL80211_IFTYPE_P2P_GO)
		return -EOPNOTSUPP;

	if (!rdev->ops->change_beacon)
		return -EOPNOTSUPP;

	if (!wdev->beacon_interval)
		return -EINVAL;

	err = nl80211_parse_beacon(info, &params);
	if (err)
		return err;

	return rdev_change_beacon(rdev, dev, &params);
}

static int nl80211_stop_ap(struct sk_buff *skb, struct genl_info *info)
{
	struct cfg80211_registered_device *rdev = info->user_ptr[0];
	struct net_device *dev = info->user_ptr[1];

	return cfg80211_stop_ap(rdev, dev);
}

static const struct nla_policy sta_flags_policy[NL80211_STA_FLAG_MAX + 1] = {
	[NL80211_STA_FLAG_AUTHORIZED] = { .type = NLA_FLAG },
	[NL80211_STA_FLAG_SHORT_PREAMBLE] = { .type = NLA_FLAG },
	[NL80211_STA_FLAG_WME] = { .type = NLA_FLAG },
	[NL80211_STA_FLAG_MFP] = { .type = NLA_FLAG },
	[NL80211_STA_FLAG_AUTHENTICATED] = { .type = NLA_FLAG },
	[NL80211_STA_FLAG_TDLS_PEER] = { .type = NLA_FLAG },
};

static int parse_station_flags(struct genl_info *info,
			       enum nl80211_iftype iftype,
			       struct station_parameters *params)
{
	struct nlattr *flags[NL80211_STA_FLAG_MAX + 1];
	struct nlattr *nla;
	int flag;

	/*
	 * Try parsing the new attribute first so userspace
	 * can specify both for older kernels.
	 */
	nla = info->attrs[NL80211_ATTR_STA_FLAGS2];
	if (nla) {
		struct nl80211_sta_flag_update *sta_flags;

		sta_flags = nla_data(nla);
		params->sta_flags_mask = sta_flags->mask;
		params->sta_flags_set = sta_flags->set;
		params->sta_flags_set &= params->sta_flags_mask;
		if ((params->sta_flags_mask |
		     params->sta_flags_set) & BIT(__NL80211_STA_FLAG_INVALID))
			return -EINVAL;
		return 0;
	}

	/* if present, parse the old attribute */

	nla = info->attrs[NL80211_ATTR_STA_FLAGS];
	if (!nla)
		return 0;

	if (nla_parse_nested(flags, NL80211_STA_FLAG_MAX,
			     nla, sta_flags_policy))
		return -EINVAL;

	/*
	 * Only allow certain flags for interface types so that
	 * other attributes are silently ignored. Remember that
	 * this is backward compatibility code with old userspace
	 * and shouldn't be hit in other cases anyway.
	 */
	switch (iftype) {
	case NL80211_IFTYPE_AP:
	case NL80211_IFTYPE_AP_VLAN:
	case NL80211_IFTYPE_P2P_GO:
		params->sta_flags_mask = BIT(NL80211_STA_FLAG_AUTHORIZED) |
					 BIT(NL80211_STA_FLAG_SHORT_PREAMBLE) |
					 BIT(NL80211_STA_FLAG_WME) |
					 BIT(NL80211_STA_FLAG_MFP);
		break;
	case NL80211_IFTYPE_P2P_CLIENT:
	case NL80211_IFTYPE_STATION:
		params->sta_flags_mask = BIT(NL80211_STA_FLAG_AUTHORIZED) |
					 BIT(NL80211_STA_FLAG_TDLS_PEER);
		break;
	case NL80211_IFTYPE_MESH_POINT:
		params->sta_flags_mask = BIT(NL80211_STA_FLAG_AUTHENTICATED) |
					 BIT(NL80211_STA_FLAG_MFP) |
					 BIT(NL80211_STA_FLAG_AUTHORIZED);
	default:
		return -EINVAL;
	}

	for (flag = 1; flag <= NL80211_STA_FLAG_MAX; flag++) {
		if (flags[flag]) {
			params->sta_flags_set |= (1<<flag);

			/* no longer support new API additions in old API */
			if (flag > NL80211_STA_FLAG_MAX_OLD_API)
				return -EINVAL;
		}
	}

	return 0;
}

static bool nl80211_put_sta_rate(struct sk_buff *msg, struct rate_info *info,
				 int attr)
{
	struct nlattr *rate;
	u32 bitrate;
	u16 bitrate_compat;

	rate = nla_nest_start(msg, attr);
	if (!rate)
		return false;

	/* cfg80211_calculate_bitrate will return 0 for mcs >= 32 */
	bitrate = cfg80211_calculate_bitrate(info);
	/* report 16-bit bitrate only if we can */
	bitrate_compat = bitrate < (1UL << 16) ? bitrate : 0;
	if (bitrate > 0 &&
	    nla_put_u32(msg, NL80211_RATE_INFO_BITRATE32, bitrate))
		return false;
	if (bitrate_compat > 0 &&
	    nla_put_u16(msg, NL80211_RATE_INFO_BITRATE, bitrate_compat))
		return false;

	if (info->flags & RATE_INFO_FLAGS_MCS) {
		if (nla_put_u8(msg, NL80211_RATE_INFO_MCS, info->mcs))
			return false;
		if (info->flags & RATE_INFO_FLAGS_40_MHZ_WIDTH &&
		    nla_put_flag(msg, NL80211_RATE_INFO_40_MHZ_WIDTH))
			return false;
		if (info->flags & RATE_INFO_FLAGS_SHORT_GI &&
		    nla_put_flag(msg, NL80211_RATE_INFO_SHORT_GI))
			return false;
	} else if (info->flags & RATE_INFO_FLAGS_VHT_MCS) {
		if (nla_put_u8(msg, NL80211_RATE_INFO_VHT_MCS, info->mcs))
			return false;
		if (nla_put_u8(msg, NL80211_RATE_INFO_VHT_NSS, info->nss))
			return false;
		if (info->flags & RATE_INFO_FLAGS_40_MHZ_WIDTH &&
		    nla_put_flag(msg, NL80211_RATE_INFO_40_MHZ_WIDTH))
			return false;
		if (info->flags & RATE_INFO_FLAGS_80_MHZ_WIDTH &&
		    nla_put_flag(msg, NL80211_RATE_INFO_80_MHZ_WIDTH))
			return false;
		if (info->flags & RATE_INFO_FLAGS_80P80_MHZ_WIDTH &&
		    nla_put_flag(msg, NL80211_RATE_INFO_80P80_MHZ_WIDTH))
			return false;
		if (info->flags & RATE_INFO_FLAGS_160_MHZ_WIDTH &&
		    nla_put_flag(msg, NL80211_RATE_INFO_160_MHZ_WIDTH))
			return false;
		if (info->flags & RATE_INFO_FLAGS_SHORT_GI &&
		    nla_put_flag(msg, NL80211_RATE_INFO_SHORT_GI))
			return false;
	}

	nla_nest_end(msg, rate);
	return true;
}

static int nl80211_send_station(struct sk_buff *msg, u32 portid, u32 seq,
				int flags,
				struct cfg80211_registered_device *rdev,
				struct net_device *dev,
				const u8 *mac_addr, struct station_info *sinfo)
{
	void *hdr;
	struct nlattr *sinfoattr, *bss_param;

	hdr = nl80211hdr_put(msg, portid, seq, flags, NL80211_CMD_NEW_STATION);
	if (!hdr)
		return -1;

	if (nla_put_u32(msg, NL80211_ATTR_IFINDEX, dev->ifindex) ||
	    nla_put(msg, NL80211_ATTR_MAC, ETH_ALEN, mac_addr) ||
	    nla_put_u32(msg, NL80211_ATTR_GENERATION, sinfo->generation))
		goto nla_put_failure;

	sinfoattr = nla_nest_start(msg, NL80211_ATTR_STA_INFO);
	if (!sinfoattr)
		goto nla_put_failure;
	if ((sinfo->filled & STATION_INFO_CONNECTED_TIME) &&
	    nla_put_u32(msg, NL80211_STA_INFO_CONNECTED_TIME,
			sinfo->connected_time))
		goto nla_put_failure;
	if ((sinfo->filled & STATION_INFO_INACTIVE_TIME) &&
	    nla_put_u32(msg, NL80211_STA_INFO_INACTIVE_TIME,
			sinfo->inactive_time))
		goto nla_put_failure;
	if ((sinfo->filled & (STATION_INFO_RX_BYTES |
			      STATION_INFO_RX_BYTES64)) &&
	    nla_put_u32(msg, NL80211_STA_INFO_RX_BYTES,
			(u32)sinfo->rx_bytes))
		goto nla_put_failure;
	if ((sinfo->filled & (STATION_INFO_TX_BYTES |
			      NL80211_STA_INFO_TX_BYTES64)) &&
	    nla_put_u32(msg, NL80211_STA_INFO_TX_BYTES,
			(u32)sinfo->tx_bytes))
		goto nla_put_failure;
	if ((sinfo->filled & STATION_INFO_RX_BYTES64) &&
	    nla_put_u64(msg, NL80211_STA_INFO_RX_BYTES64,
			sinfo->rx_bytes))
		goto nla_put_failure;
	if ((sinfo->filled & STATION_INFO_TX_BYTES64) &&
	    nla_put_u64(msg, NL80211_STA_INFO_TX_BYTES64,
			sinfo->tx_bytes))
		goto nla_put_failure;
	if ((sinfo->filled & STATION_INFO_LLID) &&
	    nla_put_u16(msg, NL80211_STA_INFO_LLID, sinfo->llid))
		goto nla_put_failure;
	if ((sinfo->filled & STATION_INFO_PLID) &&
	    nla_put_u16(msg, NL80211_STA_INFO_PLID, sinfo->plid))
		goto nla_put_failure;
	if ((sinfo->filled & STATION_INFO_PLINK_STATE) &&
	    nla_put_u8(msg, NL80211_STA_INFO_PLINK_STATE,
		       sinfo->plink_state))
		goto nla_put_failure;
	switch (rdev->wiphy.signal_type) {
	case CFG80211_SIGNAL_TYPE_MBM:
		if ((sinfo->filled & STATION_INFO_SIGNAL) &&
		    nla_put_u8(msg, NL80211_STA_INFO_SIGNAL,
			       sinfo->signal))
			goto nla_put_failure;
		if ((sinfo->filled & STATION_INFO_SIGNAL_AVG) &&
		    nla_put_u8(msg, NL80211_STA_INFO_SIGNAL_AVG,
			       sinfo->signal_avg))
			goto nla_put_failure;
		break;
	default:
		break;
	}
	if (sinfo->filled & STATION_INFO_TX_BITRATE) {
		if (!nl80211_put_sta_rate(msg, &sinfo->txrate,
					  NL80211_STA_INFO_TX_BITRATE))
			goto nla_put_failure;
	}
	if (sinfo->filled & STATION_INFO_RX_BITRATE) {
		if (!nl80211_put_sta_rate(msg, &sinfo->rxrate,
					  NL80211_STA_INFO_RX_BITRATE))
			goto nla_put_failure;
	}
	if ((sinfo->filled & STATION_INFO_RX_PACKETS) &&
	    nla_put_u32(msg, NL80211_STA_INFO_RX_PACKETS,
			sinfo->rx_packets))
		goto nla_put_failure;
	if ((sinfo->filled & STATION_INFO_TX_PACKETS) &&
	    nla_put_u32(msg, NL80211_STA_INFO_TX_PACKETS,
			sinfo->tx_packets))
		goto nla_put_failure;
	if ((sinfo->filled & STATION_INFO_TX_RETRIES) &&
	    nla_put_u32(msg, NL80211_STA_INFO_TX_RETRIES,
			sinfo->tx_retries))
		goto nla_put_failure;
	if ((sinfo->filled & STATION_INFO_TX_FAILED) &&
	    nla_put_u32(msg, NL80211_STA_INFO_TX_FAILED,
			sinfo->tx_failed))
		goto nla_put_failure;
	if ((sinfo->filled & STATION_INFO_BEACON_LOSS_COUNT) &&
	    nla_put_u32(msg, NL80211_STA_INFO_BEACON_LOSS,
			sinfo->beacon_loss_count))
		goto nla_put_failure;
	if ((sinfo->filled & STATION_INFO_LOCAL_PM) &&
	    nla_put_u32(msg, NL80211_STA_INFO_LOCAL_PM,
			sinfo->local_pm))
		goto nla_put_failure;
	if ((sinfo->filled & STATION_INFO_PEER_PM) &&
	    nla_put_u32(msg, NL80211_STA_INFO_PEER_PM,
			sinfo->peer_pm))
		goto nla_put_failure;
	if ((sinfo->filled & STATION_INFO_NONPEER_PM) &&
	    nla_put_u32(msg, NL80211_STA_INFO_NONPEER_PM,
			sinfo->nonpeer_pm))
		goto nla_put_failure;
	if (sinfo->filled & STATION_INFO_BSS_PARAM) {
		bss_param = nla_nest_start(msg, NL80211_STA_INFO_BSS_PARAM);
		if (!bss_param)
			goto nla_put_failure;

		if (((sinfo->bss_param.flags & BSS_PARAM_FLAGS_CTS_PROT) &&
		     nla_put_flag(msg, NL80211_STA_BSS_PARAM_CTS_PROT)) ||
		    ((sinfo->bss_param.flags & BSS_PARAM_FLAGS_SHORT_PREAMBLE) &&
		     nla_put_flag(msg, NL80211_STA_BSS_PARAM_SHORT_PREAMBLE)) ||
		    ((sinfo->bss_param.flags & BSS_PARAM_FLAGS_SHORT_SLOT_TIME) &&
		     nla_put_flag(msg, NL80211_STA_BSS_PARAM_SHORT_SLOT_TIME)) ||
		    nla_put_u8(msg, NL80211_STA_BSS_PARAM_DTIM_PERIOD,
			       sinfo->bss_param.dtim_period) ||
		    nla_put_u16(msg, NL80211_STA_BSS_PARAM_BEACON_INTERVAL,
				sinfo->bss_param.beacon_interval))
			goto nla_put_failure;

		nla_nest_end(msg, bss_param);
	}
	if ((sinfo->filled & STATION_INFO_STA_FLAGS) &&
	    nla_put(msg, NL80211_STA_INFO_STA_FLAGS,
		    sizeof(struct nl80211_sta_flag_update),
		    &sinfo->sta_flags))
		goto nla_put_failure;
	if ((sinfo->filled & STATION_INFO_T_OFFSET) &&
		nla_put_u64(msg, NL80211_STA_INFO_T_OFFSET,
			    sinfo->t_offset))
		goto nla_put_failure;
	nla_nest_end(msg, sinfoattr);

	if ((sinfo->filled & STATION_INFO_ASSOC_REQ_IES) &&
	    nla_put(msg, NL80211_ATTR_IE, sinfo->assoc_req_ies_len,
		    sinfo->assoc_req_ies))
		goto nla_put_failure;

	return genlmsg_end(msg, hdr);

 nla_put_failure:
	genlmsg_cancel(msg, hdr);
	return -EMSGSIZE;
}

static int nl80211_dump_station(struct sk_buff *skb,
				struct netlink_callback *cb)
{
	struct station_info sinfo;
	struct cfg80211_registered_device *dev;
	struct wireless_dev *wdev;
	u8 mac_addr[ETH_ALEN];
	int sta_idx = cb->args[2];
	int err;

	err = nl80211_prepare_wdev_dump(skb, cb, &dev, &wdev);
	if (err)
		return err;

	if (!wdev->netdev) {
		err = -EINVAL;
		goto out_err;
	}

	if (!dev->ops->dump_station) {
		err = -EOPNOTSUPP;
		goto out_err;
	}

	while (1) {
		memset(&sinfo, 0, sizeof(sinfo));
		err = rdev_dump_station(dev, wdev->netdev, sta_idx,
					mac_addr, &sinfo);
		if (err == -ENOENT)
			break;
		if (err)
			goto out_err;

		if (nl80211_send_station(skb,
				NETLINK_CB(cb->skb).portid,
				cb->nlh->nlmsg_seq, NLM_F_MULTI,
				dev, wdev->netdev, mac_addr,
				&sinfo) < 0)
			goto out;

		sta_idx++;
	}


 out:
	cb->args[2] = sta_idx;
	err = skb->len;
 out_err:
	nl80211_finish_wdev_dump(dev);

	return err;
}

static int nl80211_get_station(struct sk_buff *skb, struct genl_info *info)
{
	struct cfg80211_registered_device *rdev = info->user_ptr[0];
	struct net_device *dev = info->user_ptr[1];
	struct station_info sinfo;
	struct sk_buff *msg;
	u8 *mac_addr = NULL;
	int err;

	memset(&sinfo, 0, sizeof(sinfo));

	if (!info->attrs[NL80211_ATTR_MAC])
		return -EINVAL;

	mac_addr = nla_data(info->attrs[NL80211_ATTR_MAC]);

	if (!rdev->ops->get_station)
		return -EOPNOTSUPP;

	err = rdev_get_station(rdev, dev, mac_addr, &sinfo);
	if (err)
		return err;

	msg = nlmsg_new(NLMSG_DEFAULT_SIZE, GFP_KERNEL);
	if (!msg)
		return -ENOMEM;

	if (nl80211_send_station(msg, info->snd_portid, info->snd_seq, 0,
				 rdev, dev, mac_addr, &sinfo) < 0) {
		nlmsg_free(msg);
		return -ENOBUFS;
	}

	return genlmsg_reply(msg, info);
}

int cfg80211_check_station_change(struct wiphy *wiphy,
				  struct station_parameters *params,
				  enum cfg80211_station_type statype)
{
	if (params->listen_interval != -1)
		return -EINVAL;
	if (params->aid)
		return -EINVAL;

	/* When you run into this, adjust the code below for the new flag */
	BUILD_BUG_ON(NL80211_STA_FLAG_MAX != 7);

	switch (statype) {
	case CFG80211_STA_MESH_PEER_KERNEL:
	case CFG80211_STA_MESH_PEER_USER:
		/*
		 * No ignoring the TDLS flag here -- the userspace mesh
		 * code doesn't have the bug of including TDLS in the
		 * mask everywhere.
		 */
		if (params->sta_flags_mask &
				~(BIT(NL80211_STA_FLAG_AUTHENTICATED) |
				  BIT(NL80211_STA_FLAG_MFP) |
				  BIT(NL80211_STA_FLAG_AUTHORIZED)))
			return -EINVAL;
		break;
	case CFG80211_STA_TDLS_PEER_SETUP:
	case CFG80211_STA_TDLS_PEER_ACTIVE:
		if (!(params->sta_flags_set & BIT(NL80211_STA_FLAG_TDLS_PEER)))
			return -EINVAL;
		/* ignore since it can't change */
		params->sta_flags_mask &= ~BIT(NL80211_STA_FLAG_TDLS_PEER);
		break;
	default:
		/* disallow mesh-specific things */
		if (params->plink_action != NL80211_PLINK_ACTION_NO_ACTION)
			return -EINVAL;
		if (params->local_pm)
			return -EINVAL;
		if (params->sta_modify_mask & STATION_PARAM_APPLY_PLINK_STATE)
			return -EINVAL;
	}

	if (statype != CFG80211_STA_TDLS_PEER_SETUP &&
	    statype != CFG80211_STA_TDLS_PEER_ACTIVE) {
		/* TDLS can't be set, ... */
		if (params->sta_flags_set & BIT(NL80211_STA_FLAG_TDLS_PEER))
			return -EINVAL;
		/*
		 * ... but don't bother the driver with it. This works around
		 * a hostapd/wpa_supplicant issue -- it always includes the
		 * TLDS_PEER flag in the mask even for AP mode.
		 */
		params->sta_flags_mask &= ~BIT(NL80211_STA_FLAG_TDLS_PEER);
	}

	if (statype != CFG80211_STA_TDLS_PEER_SETUP) {
		/* reject other things that can't change */
		if (params->sta_modify_mask & STATION_PARAM_APPLY_UAPSD)
			return -EINVAL;
		if (params->sta_modify_mask & STATION_PARAM_APPLY_CAPABILITY)
			return -EINVAL;
		if (params->supported_rates)
			return -EINVAL;
		if (params->ext_capab || params->ht_capa || params->vht_capa)
			return -EINVAL;
	}

	if (statype != CFG80211_STA_AP_CLIENT) {
		if (params->vlan)
			return -EINVAL;
	}

	switch (statype) {
	case CFG80211_STA_AP_MLME_CLIENT:
		/* Use this only for authorizing/unauthorizing a station */
		if (!(params->sta_flags_mask & BIT(NL80211_STA_FLAG_AUTHORIZED)))
			return -EOPNOTSUPP;
		break;
	case CFG80211_STA_AP_CLIENT:
		/* accept only the listed bits */
		if (params->sta_flags_mask &
				~(BIT(NL80211_STA_FLAG_AUTHORIZED) |
				  BIT(NL80211_STA_FLAG_AUTHENTICATED) |
				  BIT(NL80211_STA_FLAG_ASSOCIATED) |
				  BIT(NL80211_STA_FLAG_SHORT_PREAMBLE) |
				  BIT(NL80211_STA_FLAG_WME) |
				  BIT(NL80211_STA_FLAG_MFP)))
			return -EINVAL;

		/* but authenticated/associated only if driver handles it */
		if (!(wiphy->features & NL80211_FEATURE_FULL_AP_CLIENT_STATE) &&
		    params->sta_flags_mask &
				(BIT(NL80211_STA_FLAG_AUTHENTICATED) |
				 BIT(NL80211_STA_FLAG_ASSOCIATED)))
			return -EINVAL;
		break;
	case CFG80211_STA_IBSS:
	case CFG80211_STA_AP_STA:
		/* reject any changes other than AUTHORIZED */
		if (params->sta_flags_mask & ~BIT(NL80211_STA_FLAG_AUTHORIZED))
			return -EINVAL;
		break;
	case CFG80211_STA_TDLS_PEER_SETUP:
		/* reject any changes other than AUTHORIZED or WME */
		if (params->sta_flags_mask & ~(BIT(NL80211_STA_FLAG_AUTHORIZED) |
					       BIT(NL80211_STA_FLAG_WME)))
			return -EINVAL;
		/* force (at least) rates when authorizing */
		if (params->sta_flags_set & BIT(NL80211_STA_FLAG_AUTHORIZED) &&
		    !params->supported_rates)
			return -EINVAL;
		break;
	case CFG80211_STA_TDLS_PEER_ACTIVE:
		/* reject any changes */
		return -EINVAL;
	case CFG80211_STA_MESH_PEER_KERNEL:
		if (params->sta_modify_mask & STATION_PARAM_APPLY_PLINK_STATE)
			return -EINVAL;
		break;
	case CFG80211_STA_MESH_PEER_USER:
		if (params->plink_action != NL80211_PLINK_ACTION_NO_ACTION)
			return -EINVAL;
		break;
	}

	return 0;
}
EXPORT_SYMBOL(cfg80211_check_station_change);

/*
 * Get vlan interface making sure it is running and on the right wiphy.
 */
static struct net_device *get_vlan(struct genl_info *info,
				   struct cfg80211_registered_device *rdev)
{
	struct nlattr *vlanattr = info->attrs[NL80211_ATTR_STA_VLAN];
	struct net_device *v;
	int ret;

	if (!vlanattr)
		return NULL;

	v = dev_get_by_index(genl_info_net(info), nla_get_u32(vlanattr));
	if (!v)
		return ERR_PTR(-ENODEV);

	if (!v->ieee80211_ptr || v->ieee80211_ptr->wiphy != &rdev->wiphy) {
		ret = -EINVAL;
		goto error;
	}

	if (v->ieee80211_ptr->iftype != NL80211_IFTYPE_AP_VLAN &&
	    v->ieee80211_ptr->iftype != NL80211_IFTYPE_AP &&
	    v->ieee80211_ptr->iftype != NL80211_IFTYPE_P2P_GO) {
		ret = -EINVAL;
		goto error;
	}

	if (!netif_running(v)) {
		ret = -ENETDOWN;
		goto error;
	}

	return v;
 error:
	dev_put(v);
	return ERR_PTR(ret);
}

static struct nla_policy
nl80211_sta_wme_policy[NL80211_STA_WME_MAX + 1] __read_mostly = {
	[NL80211_STA_WME_UAPSD_QUEUES] = { .type = NLA_U8 },
	[NL80211_STA_WME_MAX_SP] = { .type = NLA_U8 },
};

static int nl80211_parse_sta_wme(struct genl_info *info,
				 struct station_parameters *params)
{
	struct nlattr *tb[NL80211_STA_WME_MAX + 1];
	struct nlattr *nla;
	int err;

	/* parse WME attributes if present */
	if (!info->attrs[NL80211_ATTR_STA_WME])
		return 0;

	nla = info->attrs[NL80211_ATTR_STA_WME];
	err = nla_parse_nested(tb, NL80211_STA_WME_MAX, nla,
			       nl80211_sta_wme_policy);
	if (err)
		return err;

	if (tb[NL80211_STA_WME_UAPSD_QUEUES])
		params->uapsd_queues = nla_get_u8(
			tb[NL80211_STA_WME_UAPSD_QUEUES]);
	if (params->uapsd_queues & ~IEEE80211_WMM_IE_STA_QOSINFO_AC_MASK)
		return -EINVAL;

	if (tb[NL80211_STA_WME_MAX_SP])
		params->max_sp = nla_get_u8(tb[NL80211_STA_WME_MAX_SP]);

	if (params->max_sp & ~IEEE80211_WMM_IE_STA_QOSINFO_SP_MASK)
		return -EINVAL;

	params->sta_modify_mask |= STATION_PARAM_APPLY_UAPSD;

	return 0;
}

static int nl80211_set_station_tdls(struct genl_info *info,
				    struct station_parameters *params)
{
	/* Dummy STA entry gets updated once the peer capabilities are known */
	if (info->attrs[NL80211_ATTR_HT_CAPABILITY])
		params->ht_capa =
			nla_data(info->attrs[NL80211_ATTR_HT_CAPABILITY]);
	if (info->attrs[NL80211_ATTR_VHT_CAPABILITY])
		params->vht_capa =
			nla_data(info->attrs[NL80211_ATTR_VHT_CAPABILITY]);

	return nl80211_parse_sta_wme(info, params);
}

static int nl80211_set_station(struct sk_buff *skb, struct genl_info *info)
{
	struct cfg80211_registered_device *rdev = info->user_ptr[0];
	struct net_device *dev = info->user_ptr[1];
	struct station_parameters params;
	u8 *mac_addr;
	int err;

	memset(&params, 0, sizeof(params));

	params.listen_interval = -1;

	if (!rdev->ops->change_station)
		return -EOPNOTSUPP;

	if (info->attrs[NL80211_ATTR_STA_AID])
		return -EINVAL;

	if (!info->attrs[NL80211_ATTR_MAC])
		return -EINVAL;

	mac_addr = nla_data(info->attrs[NL80211_ATTR_MAC]);

	if (info->attrs[NL80211_ATTR_STA_SUPPORTED_RATES]) {
		params.supported_rates =
			nla_data(info->attrs[NL80211_ATTR_STA_SUPPORTED_RATES]);
		params.supported_rates_len =
			nla_len(info->attrs[NL80211_ATTR_STA_SUPPORTED_RATES]);
	}

	if (info->attrs[NL80211_ATTR_STA_CAPABILITY]) {
		params.capability =
			nla_get_u16(info->attrs[NL80211_ATTR_STA_CAPABILITY]);
		params.sta_modify_mask |= STATION_PARAM_APPLY_CAPABILITY;
	}

	if (info->attrs[NL80211_ATTR_STA_EXT_CAPABILITY]) {
		params.ext_capab =
			nla_data(info->attrs[NL80211_ATTR_STA_EXT_CAPABILITY]);
		params.ext_capab_len =
			nla_len(info->attrs[NL80211_ATTR_STA_EXT_CAPABILITY]);
	}

	if (info->attrs[NL80211_ATTR_STA_LISTEN_INTERVAL])
		return -EINVAL;

	if (parse_station_flags(info, dev->ieee80211_ptr->iftype, &params))
		return -EINVAL;

	if (info->attrs[NL80211_ATTR_STA_PLINK_ACTION]) {
		params.plink_action =
			nla_get_u8(info->attrs[NL80211_ATTR_STA_PLINK_ACTION]);
		if (params.plink_action >= NUM_NL80211_PLINK_ACTIONS)
			return -EINVAL;
	}

	if (info->attrs[NL80211_ATTR_STA_PLINK_STATE]) {
		params.plink_state =
			nla_get_u8(info->attrs[NL80211_ATTR_STA_PLINK_STATE]);
		if (params.plink_state >= NUM_NL80211_PLINK_STATES)
			return -EINVAL;
		params.sta_modify_mask |= STATION_PARAM_APPLY_PLINK_STATE;
	}

	if (info->attrs[NL80211_ATTR_LOCAL_MESH_POWER_MODE]) {
		enum nl80211_mesh_power_mode pm = nla_get_u32(
			info->attrs[NL80211_ATTR_LOCAL_MESH_POWER_MODE]);

		if (pm <= NL80211_MESH_POWER_UNKNOWN ||
		    pm > NL80211_MESH_POWER_MAX)
			return -EINVAL;

		params.local_pm = pm;
	}

	/* Include parameters for TDLS peer (will check later) */
	err = nl80211_set_station_tdls(info, &params);
	if (err)
		return err;

	params.vlan = get_vlan(info, rdev);
	if (IS_ERR(params.vlan))
		return PTR_ERR(params.vlan);

	switch (dev->ieee80211_ptr->iftype) {
	case NL80211_IFTYPE_AP:
	case NL80211_IFTYPE_AP_VLAN:
	case NL80211_IFTYPE_P2P_GO:
	case NL80211_IFTYPE_P2P_CLIENT:
	case NL80211_IFTYPE_STATION:
	case NL80211_IFTYPE_ADHOC:
	case NL80211_IFTYPE_MESH_POINT:
		break;
	default:
		err = -EOPNOTSUPP;
		goto out_put_vlan;
	}

	/* driver will call cfg80211_check_station_change() */
	err = rdev_change_station(rdev, dev, mac_addr, &params);

 out_put_vlan:
	if (params.vlan)
		dev_put(params.vlan);

	return err;
}

static int nl80211_new_station(struct sk_buff *skb, struct genl_info *info)
{
	struct cfg80211_registered_device *rdev = info->user_ptr[0];
	int err;
	struct net_device *dev = info->user_ptr[1];
	struct station_parameters params;
	u8 *mac_addr = NULL;

	memset(&params, 0, sizeof(params));

	if (!rdev->ops->add_station)
		return -EOPNOTSUPP;

	if (!info->attrs[NL80211_ATTR_MAC])
		return -EINVAL;

	if (!info->attrs[NL80211_ATTR_STA_LISTEN_INTERVAL])
		return -EINVAL;

	if (!info->attrs[NL80211_ATTR_STA_SUPPORTED_RATES])
		return -EINVAL;

	if (!info->attrs[NL80211_ATTR_STA_AID])
		return -EINVAL;

	mac_addr = nla_data(info->attrs[NL80211_ATTR_MAC]);
	params.supported_rates =
		nla_data(info->attrs[NL80211_ATTR_STA_SUPPORTED_RATES]);
	params.supported_rates_len =
		nla_len(info->attrs[NL80211_ATTR_STA_SUPPORTED_RATES]);
	params.listen_interval =
		nla_get_u16(info->attrs[NL80211_ATTR_STA_LISTEN_INTERVAL]);

	params.aid = nla_get_u16(info->attrs[NL80211_ATTR_STA_AID]);
	if (!params.aid || params.aid > IEEE80211_MAX_AID)
		return -EINVAL;

	if (info->attrs[NL80211_ATTR_STA_CAPABILITY]) {
		params.capability =
			nla_get_u16(info->attrs[NL80211_ATTR_STA_CAPABILITY]);
		params.sta_modify_mask |= STATION_PARAM_APPLY_CAPABILITY;
	}

	if (info->attrs[NL80211_ATTR_STA_EXT_CAPABILITY]) {
		params.ext_capab =
			nla_data(info->attrs[NL80211_ATTR_STA_EXT_CAPABILITY]);
		params.ext_capab_len =
			nla_len(info->attrs[NL80211_ATTR_STA_EXT_CAPABILITY]);
	}

	if (info->attrs[NL80211_ATTR_HT_CAPABILITY])
		params.ht_capa =
			nla_data(info->attrs[NL80211_ATTR_HT_CAPABILITY]);

	if (info->attrs[NL80211_ATTR_VHT_CAPABILITY])
		params.vht_capa =
			nla_data(info->attrs[NL80211_ATTR_VHT_CAPABILITY]);

	if (info->attrs[NL80211_ATTR_STA_PLINK_ACTION]) {
		params.plink_action =
			nla_get_u8(info->attrs[NL80211_ATTR_STA_PLINK_ACTION]);
		if (params.plink_action >= NUM_NL80211_PLINK_ACTIONS)
			return -EINVAL;
	}

	err = nl80211_parse_sta_wme(info, &params);
	if (err)
		return err;

	if (parse_station_flags(info, dev->ieee80211_ptr->iftype, &params))
		return -EINVAL;

	/* When you run into this, adjust the code below for the new flag */
	BUILD_BUG_ON(NL80211_STA_FLAG_MAX != 7);

	switch (dev->ieee80211_ptr->iftype) {
	case NL80211_IFTYPE_AP:
	case NL80211_IFTYPE_AP_VLAN:
	case NL80211_IFTYPE_P2P_GO:
		/* ignore WME attributes if iface/sta is not capable */
		if (!(rdev->wiphy.flags & WIPHY_FLAG_AP_UAPSD) ||
		    !(params.sta_flags_set & BIT(NL80211_STA_FLAG_WME)))
			params.sta_modify_mask &= ~STATION_PARAM_APPLY_UAPSD;

		/* TDLS peers cannot be added */
		if (params.sta_flags_set & BIT(NL80211_STA_FLAG_TDLS_PEER))
			return -EINVAL;
		/* but don't bother the driver with it */
		params.sta_flags_mask &= ~BIT(NL80211_STA_FLAG_TDLS_PEER);

		/* allow authenticated/associated only if driver handles it */
		if (!(rdev->wiphy.features &
				NL80211_FEATURE_FULL_AP_CLIENT_STATE) &&
		    params.sta_flags_mask &
				(BIT(NL80211_STA_FLAG_AUTHENTICATED) |
				 BIT(NL80211_STA_FLAG_ASSOCIATED)))
			return -EINVAL;

		/* must be last in here for error handling */
		params.vlan = get_vlan(info, rdev);
		if (IS_ERR(params.vlan))
			return PTR_ERR(params.vlan);
		break;
	case NL80211_IFTYPE_MESH_POINT:
		/* ignore uAPSD data */
		params.sta_modify_mask &= ~STATION_PARAM_APPLY_UAPSD;

		/* associated is disallowed */
		if (params.sta_flags_mask & BIT(NL80211_STA_FLAG_ASSOCIATED))
			return -EINVAL;
		/* TDLS peers cannot be added */
		if (params.sta_flags_set & BIT(NL80211_STA_FLAG_TDLS_PEER))
			return -EINVAL;
		break;
	case NL80211_IFTYPE_STATION:
	case NL80211_IFTYPE_P2P_CLIENT:
		/* ignore uAPSD data */
		params.sta_modify_mask &= ~STATION_PARAM_APPLY_UAPSD;

		/* these are disallowed */
		if (params.sta_flags_mask &
				(BIT(NL80211_STA_FLAG_ASSOCIATED) |
				 BIT(NL80211_STA_FLAG_AUTHENTICATED)))
			return -EINVAL;
		/* Only TDLS peers can be added */
		if (!(params.sta_flags_set & BIT(NL80211_STA_FLAG_TDLS_PEER)))
			return -EINVAL;
		/* Can only add if TDLS ... */
		if (!(rdev->wiphy.flags & WIPHY_FLAG_SUPPORTS_TDLS))
			return -EOPNOTSUPP;
		/* ... with external setup is supported */
		if (!(rdev->wiphy.flags & WIPHY_FLAG_TDLS_EXTERNAL_SETUP))
			return -EOPNOTSUPP;
		/*
		 * Older wpa_supplicant versions always mark the TDLS peer
		 * as authorized, but it shouldn't yet be.
		 */
		params.sta_flags_mask &= ~BIT(NL80211_STA_FLAG_AUTHORIZED);
		break;
	default:
		return -EOPNOTSUPP;
	}

	/* be aware of params.vlan when changing code here */

	err = rdev_add_station(rdev, dev, mac_addr, &params);

	if (params.vlan)
		dev_put(params.vlan);
	return err;
}

static int nl80211_del_station(struct sk_buff *skb, struct genl_info *info)
{
	struct cfg80211_registered_device *rdev = info->user_ptr[0];
	struct net_device *dev = info->user_ptr[1];
	u8 *mac_addr = NULL;

	if (info->attrs[NL80211_ATTR_MAC])
		mac_addr = nla_data(info->attrs[NL80211_ATTR_MAC]);

	if (dev->ieee80211_ptr->iftype != NL80211_IFTYPE_AP &&
	    dev->ieee80211_ptr->iftype != NL80211_IFTYPE_AP_VLAN &&
	    dev->ieee80211_ptr->iftype != NL80211_IFTYPE_MESH_POINT &&
	    dev->ieee80211_ptr->iftype != NL80211_IFTYPE_P2P_GO)
		return -EINVAL;

	if (!rdev->ops->del_station)
		return -EOPNOTSUPP;

	return rdev_del_station(rdev, dev, mac_addr);
}

static int nl80211_send_mpath(struct sk_buff *msg, u32 portid, u32 seq,
				int flags, struct net_device *dev,
				u8 *dst, u8 *next_hop,
				struct mpath_info *pinfo)
{
	void *hdr;
	struct nlattr *pinfoattr;

	hdr = nl80211hdr_put(msg, portid, seq, flags, NL80211_CMD_NEW_STATION);
	if (!hdr)
		return -1;

	if (nla_put_u32(msg, NL80211_ATTR_IFINDEX, dev->ifindex) ||
	    nla_put(msg, NL80211_ATTR_MAC, ETH_ALEN, dst) ||
	    nla_put(msg, NL80211_ATTR_MPATH_NEXT_HOP, ETH_ALEN, next_hop) ||
	    nla_put_u32(msg, NL80211_ATTR_GENERATION, pinfo->generation))
		goto nla_put_failure;

	pinfoattr = nla_nest_start(msg, NL80211_ATTR_MPATH_INFO);
	if (!pinfoattr)
		goto nla_put_failure;
	if ((pinfo->filled & MPATH_INFO_FRAME_QLEN) &&
	    nla_put_u32(msg, NL80211_MPATH_INFO_FRAME_QLEN,
			pinfo->frame_qlen))
		goto nla_put_failure;
	if (((pinfo->filled & MPATH_INFO_SN) &&
	     nla_put_u32(msg, NL80211_MPATH_INFO_SN, pinfo->sn)) ||
	    ((pinfo->filled & MPATH_INFO_METRIC) &&
	     nla_put_u32(msg, NL80211_MPATH_INFO_METRIC,
			 pinfo->metric)) ||
	    ((pinfo->filled & MPATH_INFO_EXPTIME) &&
	     nla_put_u32(msg, NL80211_MPATH_INFO_EXPTIME,
			 pinfo->exptime)) ||
	    ((pinfo->filled & MPATH_INFO_FLAGS) &&
	     nla_put_u8(msg, NL80211_MPATH_INFO_FLAGS,
			pinfo->flags)) ||
	    ((pinfo->filled & MPATH_INFO_DISCOVERY_TIMEOUT) &&
	     nla_put_u32(msg, NL80211_MPATH_INFO_DISCOVERY_TIMEOUT,
			 pinfo->discovery_timeout)) ||
	    ((pinfo->filled & MPATH_INFO_DISCOVERY_RETRIES) &&
	     nla_put_u8(msg, NL80211_MPATH_INFO_DISCOVERY_RETRIES,
			pinfo->discovery_retries)))
		goto nla_put_failure;

	nla_nest_end(msg, pinfoattr);

	return genlmsg_end(msg, hdr);

 nla_put_failure:
	genlmsg_cancel(msg, hdr);
	return -EMSGSIZE;
}

static int nl80211_dump_mpath(struct sk_buff *skb,
			      struct netlink_callback *cb)
{
	struct mpath_info pinfo;
	struct cfg80211_registered_device *dev;
	struct wireless_dev *wdev;
	u8 dst[ETH_ALEN];
	u8 next_hop[ETH_ALEN];
	int path_idx = cb->args[2];
	int err;

	err = nl80211_prepare_wdev_dump(skb, cb, &dev, &wdev);
	if (err)
		return err;

	if (!dev->ops->dump_mpath) {
		err = -EOPNOTSUPP;
		goto out_err;
	}

	if (wdev->iftype != NL80211_IFTYPE_MESH_POINT) {
		err = -EOPNOTSUPP;
		goto out_err;
	}

	while (1) {
		err = rdev_dump_mpath(dev, wdev->netdev, path_idx, dst,
				      next_hop, &pinfo);
		if (err == -ENOENT)
			break;
		if (err)
			goto out_err;

		if (nl80211_send_mpath(skb, NETLINK_CB(cb->skb).portid,
				       cb->nlh->nlmsg_seq, NLM_F_MULTI,
				       wdev->netdev, dst, next_hop,
				       &pinfo) < 0)
			goto out;

		path_idx++;
	}


 out:
	cb->args[2] = path_idx;
	err = skb->len;
 out_err:
	nl80211_finish_wdev_dump(dev);
	return err;
}

static int nl80211_get_mpath(struct sk_buff *skb, struct genl_info *info)
{
	struct cfg80211_registered_device *rdev = info->user_ptr[0];
	int err;
	struct net_device *dev = info->user_ptr[1];
	struct mpath_info pinfo;
	struct sk_buff *msg;
	u8 *dst = NULL;
	u8 next_hop[ETH_ALEN];

	memset(&pinfo, 0, sizeof(pinfo));

	if (!info->attrs[NL80211_ATTR_MAC])
		return -EINVAL;

	dst = nla_data(info->attrs[NL80211_ATTR_MAC]);

	if (!rdev->ops->get_mpath)
		return -EOPNOTSUPP;

	if (dev->ieee80211_ptr->iftype != NL80211_IFTYPE_MESH_POINT)
		return -EOPNOTSUPP;

	err = rdev_get_mpath(rdev, dev, dst, next_hop, &pinfo);
	if (err)
		return err;

	msg = nlmsg_new(NLMSG_DEFAULT_SIZE, GFP_KERNEL);
	if (!msg)
		return -ENOMEM;

	if (nl80211_send_mpath(msg, info->snd_portid, info->snd_seq, 0,
				 dev, dst, next_hop, &pinfo) < 0) {
		nlmsg_free(msg);
		return -ENOBUFS;
	}

	return genlmsg_reply(msg, info);
}

static int nl80211_set_mpath(struct sk_buff *skb, struct genl_info *info)
{
	struct cfg80211_registered_device *rdev = info->user_ptr[0];
	struct net_device *dev = info->user_ptr[1];
	u8 *dst = NULL;
	u8 *next_hop = NULL;

	if (!info->attrs[NL80211_ATTR_MAC])
		return -EINVAL;

	if (!info->attrs[NL80211_ATTR_MPATH_NEXT_HOP])
		return -EINVAL;

	dst = nla_data(info->attrs[NL80211_ATTR_MAC]);
	next_hop = nla_data(info->attrs[NL80211_ATTR_MPATH_NEXT_HOP]);

	if (!rdev->ops->change_mpath)
		return -EOPNOTSUPP;

	if (dev->ieee80211_ptr->iftype != NL80211_IFTYPE_MESH_POINT)
		return -EOPNOTSUPP;

	return rdev_change_mpath(rdev, dev, dst, next_hop);
}

static int nl80211_new_mpath(struct sk_buff *skb, struct genl_info *info)
{
	struct cfg80211_registered_device *rdev = info->user_ptr[0];
	struct net_device *dev = info->user_ptr[1];
	u8 *dst = NULL;
	u8 *next_hop = NULL;

	if (!info->attrs[NL80211_ATTR_MAC])
		return -EINVAL;

	if (!info->attrs[NL80211_ATTR_MPATH_NEXT_HOP])
		return -EINVAL;

	dst = nla_data(info->attrs[NL80211_ATTR_MAC]);
	next_hop = nla_data(info->attrs[NL80211_ATTR_MPATH_NEXT_HOP]);

	if (!rdev->ops->add_mpath)
		return -EOPNOTSUPP;

	if (dev->ieee80211_ptr->iftype != NL80211_IFTYPE_MESH_POINT)
		return -EOPNOTSUPP;

	return rdev_add_mpath(rdev, dev, dst, next_hop);
}

static int nl80211_del_mpath(struct sk_buff *skb, struct genl_info *info)
{
	struct cfg80211_registered_device *rdev = info->user_ptr[0];
	struct net_device *dev = info->user_ptr[1];
	u8 *dst = NULL;

	if (info->attrs[NL80211_ATTR_MAC])
		dst = nla_data(info->attrs[NL80211_ATTR_MAC]);

	if (!rdev->ops->del_mpath)
		return -EOPNOTSUPP;

	return rdev_del_mpath(rdev, dev, dst);
}

static int nl80211_set_bss(struct sk_buff *skb, struct genl_info *info)
{
	struct cfg80211_registered_device *rdev = info->user_ptr[0];
	struct net_device *dev = info->user_ptr[1];
	struct bss_parameters params;

	memset(&params, 0, sizeof(params));
	/* default to not changing parameters */
	params.use_cts_prot = -1;
	params.use_short_preamble = -1;
	params.use_short_slot_time = -1;
	params.ap_isolate = -1;
	params.ht_opmode = -1;
	params.p2p_ctwindow = -1;
	params.p2p_opp_ps = -1;

	if (info->attrs[NL80211_ATTR_BSS_CTS_PROT])
		params.use_cts_prot =
		    nla_get_u8(info->attrs[NL80211_ATTR_BSS_CTS_PROT]);
	if (info->attrs[NL80211_ATTR_BSS_SHORT_PREAMBLE])
		params.use_short_preamble =
		    nla_get_u8(info->attrs[NL80211_ATTR_BSS_SHORT_PREAMBLE]);
	if (info->attrs[NL80211_ATTR_BSS_SHORT_SLOT_TIME])
		params.use_short_slot_time =
		    nla_get_u8(info->attrs[NL80211_ATTR_BSS_SHORT_SLOT_TIME]);
	if (info->attrs[NL80211_ATTR_BSS_BASIC_RATES]) {
		params.basic_rates =
			nla_data(info->attrs[NL80211_ATTR_BSS_BASIC_RATES]);
		params.basic_rates_len =
			nla_len(info->attrs[NL80211_ATTR_BSS_BASIC_RATES]);
	}
	if (info->attrs[NL80211_ATTR_AP_ISOLATE])
		params.ap_isolate = !!nla_get_u8(info->attrs[NL80211_ATTR_AP_ISOLATE]);
	if (info->attrs[NL80211_ATTR_BSS_HT_OPMODE])
		params.ht_opmode =
			nla_get_u16(info->attrs[NL80211_ATTR_BSS_HT_OPMODE]);

	if (info->attrs[NL80211_ATTR_P2P_CTWINDOW]) {
		if (dev->ieee80211_ptr->iftype != NL80211_IFTYPE_P2P_GO)
			return -EINVAL;
		params.p2p_ctwindow =
			nla_get_s8(info->attrs[NL80211_ATTR_P2P_CTWINDOW]);
		if (params.p2p_ctwindow < 0)
			return -EINVAL;
		if (params.p2p_ctwindow != 0 &&
		    !(rdev->wiphy.features & NL80211_FEATURE_P2P_GO_CTWIN))
			return -EINVAL;
	}

	if (info->attrs[NL80211_ATTR_P2P_OPPPS]) {
		u8 tmp;

		if (dev->ieee80211_ptr->iftype != NL80211_IFTYPE_P2P_GO)
			return -EINVAL;
		tmp = nla_get_u8(info->attrs[NL80211_ATTR_P2P_OPPPS]);
		if (tmp > 1)
			return -EINVAL;
		params.p2p_opp_ps = tmp;
		if (params.p2p_opp_ps &&
		    !(rdev->wiphy.features & NL80211_FEATURE_P2P_GO_OPPPS))
			return -EINVAL;
	}

	if (!rdev->ops->change_bss)
		return -EOPNOTSUPP;

	if (dev->ieee80211_ptr->iftype != NL80211_IFTYPE_AP &&
	    dev->ieee80211_ptr->iftype != NL80211_IFTYPE_P2P_GO)
		return -EOPNOTSUPP;

	return rdev_change_bss(rdev, dev, &params);
}

static const struct nla_policy reg_rule_policy[NL80211_REG_RULE_ATTR_MAX + 1] = {
	[NL80211_ATTR_REG_RULE_FLAGS]		= { .type = NLA_U32 },
	[NL80211_ATTR_FREQ_RANGE_START]		= { .type = NLA_U32 },
	[NL80211_ATTR_FREQ_RANGE_END]		= { .type = NLA_U32 },
	[NL80211_ATTR_FREQ_RANGE_MAX_BW]	= { .type = NLA_U32 },
	[NL80211_ATTR_POWER_RULE_MAX_ANT_GAIN]	= { .type = NLA_U32 },
	[NL80211_ATTR_POWER_RULE_MAX_EIRP]	= { .type = NLA_U32 },
};

static int parse_reg_rule(struct nlattr *tb[],
	struct ieee80211_reg_rule *reg_rule)
{
	struct ieee80211_freq_range *freq_range = &reg_rule->freq_range;
	struct ieee80211_power_rule *power_rule = &reg_rule->power_rule;

	if (!tb[NL80211_ATTR_REG_RULE_FLAGS])
		return -EINVAL;
	if (!tb[NL80211_ATTR_FREQ_RANGE_START])
		return -EINVAL;
	if (!tb[NL80211_ATTR_FREQ_RANGE_END])
		return -EINVAL;
	if (!tb[NL80211_ATTR_FREQ_RANGE_MAX_BW])
		return -EINVAL;
	if (!tb[NL80211_ATTR_POWER_RULE_MAX_EIRP])
		return -EINVAL;

	reg_rule->flags = nla_get_u32(tb[NL80211_ATTR_REG_RULE_FLAGS]);

	freq_range->start_freq_khz =
		nla_get_u32(tb[NL80211_ATTR_FREQ_RANGE_START]);
	freq_range->end_freq_khz =
		nla_get_u32(tb[NL80211_ATTR_FREQ_RANGE_END]);
	freq_range->max_bandwidth_khz =
		nla_get_u32(tb[NL80211_ATTR_FREQ_RANGE_MAX_BW]);

	power_rule->max_eirp =
		nla_get_u32(tb[NL80211_ATTR_POWER_RULE_MAX_EIRP]);

	if (tb[NL80211_ATTR_POWER_RULE_MAX_ANT_GAIN])
		power_rule->max_antenna_gain =
			nla_get_u32(tb[NL80211_ATTR_POWER_RULE_MAX_ANT_GAIN]);

	return 0;
}

static int nl80211_req_set_reg(struct sk_buff *skb, struct genl_info *info)
{
	int r;
	char *data = NULL;
	enum nl80211_user_reg_hint_type user_reg_hint_type;

	/*
	 * You should only get this when cfg80211 hasn't yet initialized
	 * completely when built-in to the kernel right between the time
	 * window between nl80211_init() and regulatory_init(), if that is
	 * even possible.
	 */
	if (unlikely(!rcu_access_pointer(cfg80211_regdomain)))
		return -EINPROGRESS;

	if (!info->attrs[NL80211_ATTR_REG_ALPHA2])
		return -EINVAL;

	data = nla_data(info->attrs[NL80211_ATTR_REG_ALPHA2]);

	if (info->attrs[NL80211_ATTR_USER_REG_HINT_TYPE])
		user_reg_hint_type =
		  nla_get_u32(info->attrs[NL80211_ATTR_USER_REG_HINT_TYPE]);
	else
		user_reg_hint_type = NL80211_USER_REG_HINT_USER;

	switch (user_reg_hint_type) {
	case NL80211_USER_REG_HINT_USER:
	case NL80211_USER_REG_HINT_CELL_BASE:
		break;
	default:
		return -EINVAL;
	}

	r = regulatory_hint_user(data, user_reg_hint_type);

	return r;
}

static int nl80211_get_mesh_config(struct sk_buff *skb,
				   struct genl_info *info)
{
	struct cfg80211_registered_device *rdev = info->user_ptr[0];
	struct net_device *dev = info->user_ptr[1];
	struct wireless_dev *wdev = dev->ieee80211_ptr;
	struct mesh_config cur_params;
	int err = 0;
	void *hdr;
	struct nlattr *pinfoattr;
	struct sk_buff *msg;

	if (wdev->iftype != NL80211_IFTYPE_MESH_POINT)
		return -EOPNOTSUPP;

	if (!rdev->ops->get_mesh_config)
		return -EOPNOTSUPP;

	wdev_lock(wdev);
	/* If not connected, get default parameters */
	if (!wdev->mesh_id_len)
		memcpy(&cur_params, &default_mesh_config, sizeof(cur_params));
	else
		err = rdev_get_mesh_config(rdev, dev, &cur_params);
	wdev_unlock(wdev);

	if (err)
		return err;

	/* Draw up a netlink message to send back */
	msg = nlmsg_new(NLMSG_DEFAULT_SIZE, GFP_KERNEL);
	if (!msg)
		return -ENOMEM;
	hdr = nl80211hdr_put(msg, info->snd_portid, info->snd_seq, 0,
			     NL80211_CMD_GET_MESH_CONFIG);
	if (!hdr)
		goto out;
	pinfoattr = nla_nest_start(msg, NL80211_ATTR_MESH_CONFIG);
	if (!pinfoattr)
		goto nla_put_failure;
	if (nla_put_u32(msg, NL80211_ATTR_IFINDEX, dev->ifindex) ||
	    nla_put_u16(msg, NL80211_MESHCONF_RETRY_TIMEOUT,
			cur_params.dot11MeshRetryTimeout) ||
	    nla_put_u16(msg, NL80211_MESHCONF_CONFIRM_TIMEOUT,
			cur_params.dot11MeshConfirmTimeout) ||
	    nla_put_u16(msg, NL80211_MESHCONF_HOLDING_TIMEOUT,
			cur_params.dot11MeshHoldingTimeout) ||
	    nla_put_u16(msg, NL80211_MESHCONF_MAX_PEER_LINKS,
			cur_params.dot11MeshMaxPeerLinks) ||
	    nla_put_u8(msg, NL80211_MESHCONF_MAX_RETRIES,
		       cur_params.dot11MeshMaxRetries) ||
	    nla_put_u8(msg, NL80211_MESHCONF_TTL,
		       cur_params.dot11MeshTTL) ||
	    nla_put_u8(msg, NL80211_MESHCONF_ELEMENT_TTL,
		       cur_params.element_ttl) ||
	    nla_put_u8(msg, NL80211_MESHCONF_AUTO_OPEN_PLINKS,
		       cur_params.auto_open_plinks) ||
	    nla_put_u32(msg, NL80211_MESHCONF_SYNC_OFFSET_MAX_NEIGHBOR,
			cur_params.dot11MeshNbrOffsetMaxNeighbor) ||
	    nla_put_u8(msg, NL80211_MESHCONF_HWMP_MAX_PREQ_RETRIES,
		       cur_params.dot11MeshHWMPmaxPREQretries) ||
	    nla_put_u32(msg, NL80211_MESHCONF_PATH_REFRESH_TIME,
			cur_params.path_refresh_time) ||
	    nla_put_u16(msg, NL80211_MESHCONF_MIN_DISCOVERY_TIMEOUT,
			cur_params.min_discovery_timeout) ||
	    nla_put_u32(msg, NL80211_MESHCONF_HWMP_ACTIVE_PATH_TIMEOUT,
			cur_params.dot11MeshHWMPactivePathTimeout) ||
	    nla_put_u16(msg, NL80211_MESHCONF_HWMP_PREQ_MIN_INTERVAL,
			cur_params.dot11MeshHWMPpreqMinInterval) ||
	    nla_put_u16(msg, NL80211_MESHCONF_HWMP_PERR_MIN_INTERVAL,
			cur_params.dot11MeshHWMPperrMinInterval) ||
	    nla_put_u16(msg, NL80211_MESHCONF_HWMP_NET_DIAM_TRVS_TIME,
			cur_params.dot11MeshHWMPnetDiameterTraversalTime) ||
	    nla_put_u8(msg, NL80211_MESHCONF_HWMP_ROOTMODE,
		       cur_params.dot11MeshHWMPRootMode) ||
	    nla_put_u16(msg, NL80211_MESHCONF_HWMP_RANN_INTERVAL,
			cur_params.dot11MeshHWMPRannInterval) ||
	    nla_put_u8(msg, NL80211_MESHCONF_GATE_ANNOUNCEMENTS,
		       cur_params.dot11MeshGateAnnouncementProtocol) ||
	    nla_put_u8(msg, NL80211_MESHCONF_FORWARDING,
		       cur_params.dot11MeshForwarding) ||
	    nla_put_u32(msg, NL80211_MESHCONF_RSSI_THRESHOLD,
			cur_params.rssi_threshold) ||
	    nla_put_u32(msg, NL80211_MESHCONF_HT_OPMODE,
			cur_params.ht_opmode) ||
	    nla_put_u32(msg, NL80211_MESHCONF_HWMP_PATH_TO_ROOT_TIMEOUT,
			cur_params.dot11MeshHWMPactivePathToRootTimeout) ||
	    nla_put_u16(msg, NL80211_MESHCONF_HWMP_ROOT_INTERVAL,
			cur_params.dot11MeshHWMProotInterval) ||
	    nla_put_u16(msg, NL80211_MESHCONF_HWMP_CONFIRMATION_INTERVAL,
			cur_params.dot11MeshHWMPconfirmationInterval) ||
	    nla_put_u32(msg, NL80211_MESHCONF_POWER_MODE,
			cur_params.power_mode) ||
	    nla_put_u16(msg, NL80211_MESHCONF_AWAKE_WINDOW,
			cur_params.dot11MeshAwakeWindowDuration))
		goto nla_put_failure;
	nla_nest_end(msg, pinfoattr);
	genlmsg_end(msg, hdr);
	return genlmsg_reply(msg, info);

 nla_put_failure:
	genlmsg_cancel(msg, hdr);
 out:
	nlmsg_free(msg);
	return -ENOBUFS;
}

static const struct nla_policy nl80211_meshconf_params_policy[NL80211_MESHCONF_ATTR_MAX+1] = {
	[NL80211_MESHCONF_RETRY_TIMEOUT] = { .type = NLA_U16 },
	[NL80211_MESHCONF_CONFIRM_TIMEOUT] = { .type = NLA_U16 },
	[NL80211_MESHCONF_HOLDING_TIMEOUT] = { .type = NLA_U16 },
	[NL80211_MESHCONF_MAX_PEER_LINKS] = { .type = NLA_U16 },
	[NL80211_MESHCONF_MAX_RETRIES] = { .type = NLA_U8 },
	[NL80211_MESHCONF_TTL] = { .type = NLA_U8 },
	[NL80211_MESHCONF_ELEMENT_TTL] = { .type = NLA_U8 },
	[NL80211_MESHCONF_AUTO_OPEN_PLINKS] = { .type = NLA_U8 },
	[NL80211_MESHCONF_SYNC_OFFSET_MAX_NEIGHBOR] = { .type = NLA_U32 },
	[NL80211_MESHCONF_HWMP_MAX_PREQ_RETRIES] = { .type = NLA_U8 },
	[NL80211_MESHCONF_PATH_REFRESH_TIME] = { .type = NLA_U32 },
	[NL80211_MESHCONF_MIN_DISCOVERY_TIMEOUT] = { .type = NLA_U16 },
	[NL80211_MESHCONF_HWMP_ACTIVE_PATH_TIMEOUT] = { .type = NLA_U32 },
	[NL80211_MESHCONF_HWMP_PREQ_MIN_INTERVAL] = { .type = NLA_U16 },
	[NL80211_MESHCONF_HWMP_PERR_MIN_INTERVAL] = { .type = NLA_U16 },
	[NL80211_MESHCONF_HWMP_NET_DIAM_TRVS_TIME] = { .type = NLA_U16 },
	[NL80211_MESHCONF_HWMP_ROOTMODE] = { .type = NLA_U8 },
	[NL80211_MESHCONF_HWMP_RANN_INTERVAL] = { .type = NLA_U16 },
	[NL80211_MESHCONF_GATE_ANNOUNCEMENTS] = { .type = NLA_U8 },
	[NL80211_MESHCONF_FORWARDING] = { .type = NLA_U8 },
	[NL80211_MESHCONF_RSSI_THRESHOLD] = { .type = NLA_U32 },
	[NL80211_MESHCONF_HT_OPMODE] = { .type = NLA_U16 },
	[NL80211_MESHCONF_HWMP_PATH_TO_ROOT_TIMEOUT] = { .type = NLA_U32 },
	[NL80211_MESHCONF_HWMP_ROOT_INTERVAL] = { .type = NLA_U16 },
	[NL80211_MESHCONF_HWMP_CONFIRMATION_INTERVAL] = { .type = NLA_U16 },
	[NL80211_MESHCONF_POWER_MODE] = { .type = NLA_U32 },
	[NL80211_MESHCONF_AWAKE_WINDOW] = { .type = NLA_U16 },
};

static const struct nla_policy
	nl80211_mesh_setup_params_policy[NL80211_MESH_SETUP_ATTR_MAX+1] = {
	[NL80211_MESH_SETUP_ENABLE_VENDOR_SYNC] = { .type = NLA_U8 },
	[NL80211_MESH_SETUP_ENABLE_VENDOR_PATH_SEL] = { .type = NLA_U8 },
	[NL80211_MESH_SETUP_ENABLE_VENDOR_METRIC] = { .type = NLA_U8 },
	[NL80211_MESH_SETUP_USERSPACE_AUTH] = { .type = NLA_FLAG },
	[NL80211_MESH_SETUP_USERSPACE_MPM] = { .type = NLA_FLAG },
	[NL80211_MESH_SETUP_IE] = { .type = NLA_BINARY,
				    .len = IEEE80211_MAX_DATA_LEN },
	[NL80211_MESH_SETUP_USERSPACE_AMPE] = { .type = NLA_FLAG },
};

static int nl80211_parse_mesh_config(struct genl_info *info,
				     struct mesh_config *cfg,
				     u32 *mask_out)
{
	struct nlattr *tb[NL80211_MESHCONF_ATTR_MAX + 1];
	u32 mask = 0;

#define FILL_IN_MESH_PARAM_IF_SET(tb, cfg, param, min, max, mask, attr, fn) \
do {									    \
	if (tb[attr]) {							    \
		if (fn(tb[attr]) < min || fn(tb[attr]) > max)		    \
			return -EINVAL;					    \
		cfg->param = fn(tb[attr]);				    \
		mask |= (1 << (attr - 1));				    \
	}								    \
} while (0)


	if (!info->attrs[NL80211_ATTR_MESH_CONFIG])
		return -EINVAL;
	if (nla_parse_nested(tb, NL80211_MESHCONF_ATTR_MAX,
			     info->attrs[NL80211_ATTR_MESH_CONFIG],
			     nl80211_meshconf_params_policy))
		return -EINVAL;

	/* This makes sure that there aren't more than 32 mesh config
	 * parameters (otherwise our bitfield scheme would not work.) */
	BUILD_BUG_ON(NL80211_MESHCONF_ATTR_MAX > 32);

	/* Fill in the params struct */
	FILL_IN_MESH_PARAM_IF_SET(tb, cfg, dot11MeshRetryTimeout, 1, 255,
				  mask, NL80211_MESHCONF_RETRY_TIMEOUT,
				  nla_get_u16);
	FILL_IN_MESH_PARAM_IF_SET(tb, cfg, dot11MeshConfirmTimeout, 1, 255,
				  mask, NL80211_MESHCONF_CONFIRM_TIMEOUT,
				  nla_get_u16);
	FILL_IN_MESH_PARAM_IF_SET(tb, cfg, dot11MeshHoldingTimeout, 1, 255,
				  mask, NL80211_MESHCONF_HOLDING_TIMEOUT,
				  nla_get_u16);
	FILL_IN_MESH_PARAM_IF_SET(tb, cfg, dot11MeshMaxPeerLinks, 0, 255,
				  mask, NL80211_MESHCONF_MAX_PEER_LINKS,
				  nla_get_u16);
	FILL_IN_MESH_PARAM_IF_SET(tb, cfg, dot11MeshMaxRetries, 0, 16,
				  mask, NL80211_MESHCONF_MAX_RETRIES,
				  nla_get_u8);
	FILL_IN_MESH_PARAM_IF_SET(tb, cfg, dot11MeshTTL, 1, 255,
				  mask, NL80211_MESHCONF_TTL, nla_get_u8);
	FILL_IN_MESH_PARAM_IF_SET(tb, cfg, element_ttl, 1, 255,
				  mask, NL80211_MESHCONF_ELEMENT_TTL,
				  nla_get_u8);
	FILL_IN_MESH_PARAM_IF_SET(tb, cfg, auto_open_plinks, 0, 1,
				  mask, NL80211_MESHCONF_AUTO_OPEN_PLINKS,
				  nla_get_u8);
	FILL_IN_MESH_PARAM_IF_SET(tb, cfg, dot11MeshNbrOffsetMaxNeighbor,
				  1, 255, mask,
				  NL80211_MESHCONF_SYNC_OFFSET_MAX_NEIGHBOR,
				  nla_get_u32);
	FILL_IN_MESH_PARAM_IF_SET(tb, cfg, dot11MeshHWMPmaxPREQretries, 0, 255,
				  mask, NL80211_MESHCONF_HWMP_MAX_PREQ_RETRIES,
				  nla_get_u8);
	FILL_IN_MESH_PARAM_IF_SET(tb, cfg, path_refresh_time, 1, 65535,
				  mask, NL80211_MESHCONF_PATH_REFRESH_TIME,
				  nla_get_u32);
	FILL_IN_MESH_PARAM_IF_SET(tb, cfg, min_discovery_timeout, 1, 65535,
				  mask, NL80211_MESHCONF_MIN_DISCOVERY_TIMEOUT,
				  nla_get_u16);
	FILL_IN_MESH_PARAM_IF_SET(tb, cfg, dot11MeshHWMPactivePathTimeout,
				  1, 65535, mask,
				  NL80211_MESHCONF_HWMP_ACTIVE_PATH_TIMEOUT,
				  nla_get_u32);
	FILL_IN_MESH_PARAM_IF_SET(tb, cfg, dot11MeshHWMPpreqMinInterval,
				  1, 65535, mask,
				  NL80211_MESHCONF_HWMP_PREQ_MIN_INTERVAL,
				  nla_get_u16);
	FILL_IN_MESH_PARAM_IF_SET(tb, cfg, dot11MeshHWMPperrMinInterval,
				  1, 65535, mask,
				  NL80211_MESHCONF_HWMP_PERR_MIN_INTERVAL,
				  nla_get_u16);
	FILL_IN_MESH_PARAM_IF_SET(tb, cfg,
				  dot11MeshHWMPnetDiameterTraversalTime,
				  1, 65535, mask,
				  NL80211_MESHCONF_HWMP_NET_DIAM_TRVS_TIME,
				  nla_get_u16);
	FILL_IN_MESH_PARAM_IF_SET(tb, cfg, dot11MeshHWMPRootMode, 0, 4,
				  mask, NL80211_MESHCONF_HWMP_ROOTMODE,
				  nla_get_u8);
	FILL_IN_MESH_PARAM_IF_SET(tb, cfg, dot11MeshHWMPRannInterval, 1, 65535,
				  mask, NL80211_MESHCONF_HWMP_RANN_INTERVAL,
				  nla_get_u16);
	FILL_IN_MESH_PARAM_IF_SET(tb, cfg,
				  dot11MeshGateAnnouncementProtocol, 0, 1,
				  mask, NL80211_MESHCONF_GATE_ANNOUNCEMENTS,
				  nla_get_u8);
	FILL_IN_MESH_PARAM_IF_SET(tb, cfg, dot11MeshForwarding, 0, 1,
				  mask, NL80211_MESHCONF_FORWARDING,
				  nla_get_u8);
	FILL_IN_MESH_PARAM_IF_SET(tb, cfg, rssi_threshold, 1, 255,
				  mask, NL80211_MESHCONF_RSSI_THRESHOLD,
				  nla_get_u32);
	FILL_IN_MESH_PARAM_IF_SET(tb, cfg, ht_opmode, 0, 16,
				  mask, NL80211_MESHCONF_HT_OPMODE,
				  nla_get_u16);
	FILL_IN_MESH_PARAM_IF_SET(tb, cfg, dot11MeshHWMPactivePathToRootTimeout,
				  1, 65535, mask,
				  NL80211_MESHCONF_HWMP_PATH_TO_ROOT_TIMEOUT,
				  nla_get_u32);
	FILL_IN_MESH_PARAM_IF_SET(tb, cfg, dot11MeshHWMProotInterval, 1, 65535,
				  mask, NL80211_MESHCONF_HWMP_ROOT_INTERVAL,
				  nla_get_u16);
	FILL_IN_MESH_PARAM_IF_SET(tb, cfg,
				  dot11MeshHWMPconfirmationInterval,
				  1, 65535, mask,
				  NL80211_MESHCONF_HWMP_CONFIRMATION_INTERVAL,
				  nla_get_u16);
	FILL_IN_MESH_PARAM_IF_SET(tb, cfg, power_mode,
				  NL80211_MESH_POWER_ACTIVE,
				  NL80211_MESH_POWER_MAX,
				  mask, NL80211_MESHCONF_POWER_MODE,
				  nla_get_u32);
	FILL_IN_MESH_PARAM_IF_SET(tb, cfg, dot11MeshAwakeWindowDuration,
				  0, 65535, mask,
				  NL80211_MESHCONF_AWAKE_WINDOW, nla_get_u16);
	if (mask_out)
		*mask_out = mask;

	return 0;

#undef FILL_IN_MESH_PARAM_IF_SET
}

static int nl80211_parse_mesh_setup(struct genl_info *info,
				     struct mesh_setup *setup)
{
	struct cfg80211_registered_device *rdev = info->user_ptr[0];
	struct nlattr *tb[NL80211_MESH_SETUP_ATTR_MAX + 1];

	if (!info->attrs[NL80211_ATTR_MESH_SETUP])
		return -EINVAL;
	if (nla_parse_nested(tb, NL80211_MESH_SETUP_ATTR_MAX,
			     info->attrs[NL80211_ATTR_MESH_SETUP],
			     nl80211_mesh_setup_params_policy))
		return -EINVAL;

	if (tb[NL80211_MESH_SETUP_ENABLE_VENDOR_SYNC])
		setup->sync_method =
		(nla_get_u8(tb[NL80211_MESH_SETUP_ENABLE_VENDOR_SYNC])) ?
		 IEEE80211_SYNC_METHOD_VENDOR :
		 IEEE80211_SYNC_METHOD_NEIGHBOR_OFFSET;

	if (tb[NL80211_MESH_SETUP_ENABLE_VENDOR_PATH_SEL])
		setup->path_sel_proto =
		(nla_get_u8(tb[NL80211_MESH_SETUP_ENABLE_VENDOR_PATH_SEL])) ?
		 IEEE80211_PATH_PROTOCOL_VENDOR :
		 IEEE80211_PATH_PROTOCOL_HWMP;

	if (tb[NL80211_MESH_SETUP_ENABLE_VENDOR_METRIC])
		setup->path_metric =
		(nla_get_u8(tb[NL80211_MESH_SETUP_ENABLE_VENDOR_METRIC])) ?
		 IEEE80211_PATH_METRIC_VENDOR :
		 IEEE80211_PATH_METRIC_AIRTIME;


	if (tb[NL80211_MESH_SETUP_IE]) {
		struct nlattr *ieattr =
			tb[NL80211_MESH_SETUP_IE];
		if (!is_valid_ie_attr(ieattr))
			return -EINVAL;
		setup->ie = nla_data(ieattr);
		setup->ie_len = nla_len(ieattr);
	}
	if (tb[NL80211_MESH_SETUP_USERSPACE_MPM] &&
	    !(rdev->wiphy.features & NL80211_FEATURE_USERSPACE_MPM))
		return -EINVAL;
	setup->user_mpm = nla_get_flag(tb[NL80211_MESH_SETUP_USERSPACE_MPM]);
	setup->is_authenticated = nla_get_flag(tb[NL80211_MESH_SETUP_USERSPACE_AUTH]);
	setup->is_secure = nla_get_flag(tb[NL80211_MESH_SETUP_USERSPACE_AMPE]);
	if (setup->is_secure)
		setup->user_mpm = true;

	return 0;
}

static int nl80211_update_mesh_config(struct sk_buff *skb,
				      struct genl_info *info)
{
	struct cfg80211_registered_device *rdev = info->user_ptr[0];
	struct net_device *dev = info->user_ptr[1];
	struct wireless_dev *wdev = dev->ieee80211_ptr;
	struct mesh_config cfg;
	u32 mask;
	int err;

	if (wdev->iftype != NL80211_IFTYPE_MESH_POINT)
		return -EOPNOTSUPP;

	if (!rdev->ops->update_mesh_config)
		return -EOPNOTSUPP;

	err = nl80211_parse_mesh_config(info, &cfg, &mask);
	if (err)
		return err;

	wdev_lock(wdev);
	if (!wdev->mesh_id_len)
		err = -ENOLINK;

	if (!err)
		err = rdev_update_mesh_config(rdev, dev, mask, &cfg);

	wdev_unlock(wdev);

	return err;
}

static int nl80211_get_reg(struct sk_buff *skb, struct genl_info *info)
{
	const struct ieee80211_regdomain *regdom;
	struct sk_buff *msg;
	void *hdr = NULL;
	struct nlattr *nl_reg_rules;
	unsigned int i;
	int err = -EINVAL;

	mutex_lock(&cfg80211_mutex);

	if (!cfg80211_regdomain)
		goto out;

	msg = nlmsg_new(NLMSG_DEFAULT_SIZE, GFP_KERNEL);
	if (!msg) {
		err = -ENOBUFS;
		goto out;
	}

	hdr = nl80211hdr_put(msg, info->snd_portid, info->snd_seq, 0,
			     NL80211_CMD_GET_REG);
	if (!hdr)
		goto put_failure;

	if (reg_last_request_cell_base() &&
	    nla_put_u32(msg, NL80211_ATTR_USER_REG_HINT_TYPE,
			NL80211_USER_REG_HINT_CELL_BASE))
		goto nla_put_failure;

	rcu_read_lock();
	regdom = rcu_dereference(cfg80211_regdomain);

	if (nla_put_string(msg, NL80211_ATTR_REG_ALPHA2, regdom->alpha2) ||
	    (regdom->dfs_region &&
	     nla_put_u8(msg, NL80211_ATTR_DFS_REGION, regdom->dfs_region)))
		goto nla_put_failure_rcu;

	nl_reg_rules = nla_nest_start(msg, NL80211_ATTR_REG_RULES);
	if (!nl_reg_rules)
		goto nla_put_failure_rcu;

	for (i = 0; i < regdom->n_reg_rules; i++) {
		struct nlattr *nl_reg_rule;
		const struct ieee80211_reg_rule *reg_rule;
		const struct ieee80211_freq_range *freq_range;
		const struct ieee80211_power_rule *power_rule;

		reg_rule = &regdom->reg_rules[i];
		freq_range = &reg_rule->freq_range;
		power_rule = &reg_rule->power_rule;

		nl_reg_rule = nla_nest_start(msg, i);
		if (!nl_reg_rule)
			goto nla_put_failure_rcu;

		if (nla_put_u32(msg, NL80211_ATTR_REG_RULE_FLAGS,
				reg_rule->flags) ||
		    nla_put_u32(msg, NL80211_ATTR_FREQ_RANGE_START,
				freq_range->start_freq_khz) ||
		    nla_put_u32(msg, NL80211_ATTR_FREQ_RANGE_END,
				freq_range->end_freq_khz) ||
		    nla_put_u32(msg, NL80211_ATTR_FREQ_RANGE_MAX_BW,
				freq_range->max_bandwidth_khz) ||
		    nla_put_u32(msg, NL80211_ATTR_POWER_RULE_MAX_ANT_GAIN,
				power_rule->max_antenna_gain) ||
		    nla_put_u32(msg, NL80211_ATTR_POWER_RULE_MAX_EIRP,
				power_rule->max_eirp))
			goto nla_put_failure_rcu;

		nla_nest_end(msg, nl_reg_rule);
	}
	rcu_read_unlock();

	nla_nest_end(msg, nl_reg_rules);

	genlmsg_end(msg, hdr);
	err = genlmsg_reply(msg, info);
	goto out;

nla_put_failure_rcu:
	rcu_read_unlock();
nla_put_failure:
	genlmsg_cancel(msg, hdr);
put_failure:
	nlmsg_free(msg);
	err = -EMSGSIZE;
out:
	mutex_unlock(&cfg80211_mutex);
	return err;
}

static int nl80211_set_reg(struct sk_buff *skb, struct genl_info *info)
{
	struct nlattr *tb[NL80211_REG_RULE_ATTR_MAX + 1];
	struct nlattr *nl_reg_rule;
	char *alpha2 = NULL;
	int rem_reg_rules = 0, r = 0;
	u32 num_rules = 0, rule_idx = 0, size_of_regd;
	u8 dfs_region = 0;
	struct ieee80211_regdomain *rd = NULL;

	if (!info->attrs[NL80211_ATTR_REG_ALPHA2])
		return -EINVAL;

	if (!info->attrs[NL80211_ATTR_REG_RULES])
		return -EINVAL;

	alpha2 = nla_data(info->attrs[NL80211_ATTR_REG_ALPHA2]);

	if (info->attrs[NL80211_ATTR_DFS_REGION])
		dfs_region = nla_get_u8(info->attrs[NL80211_ATTR_DFS_REGION]);

	nla_for_each_nested(nl_reg_rule, info->attrs[NL80211_ATTR_REG_RULES],
			    rem_reg_rules) {
		num_rules++;
		if (num_rules > NL80211_MAX_SUPP_REG_RULES)
			return -EINVAL;
	}

	size_of_regd = sizeof(struct ieee80211_regdomain) +
		       num_rules * sizeof(struct ieee80211_reg_rule);

	rd = kzalloc(size_of_regd, GFP_KERNEL);
	if (!rd)
		return -ENOMEM;

	rd->n_reg_rules = num_rules;
	rd->alpha2[0] = alpha2[0];
	rd->alpha2[1] = alpha2[1];

	/*
	 * Disable DFS master mode if the DFS region was
	 * not supported or known on this kernel.
	 */
	if (reg_supported_dfs_region(dfs_region))
		rd->dfs_region = dfs_region;

	nla_for_each_nested(nl_reg_rule, info->attrs[NL80211_ATTR_REG_RULES],
			    rem_reg_rules) {
		nla_parse(tb, NL80211_REG_RULE_ATTR_MAX,
			  nla_data(nl_reg_rule), nla_len(nl_reg_rule),
			  reg_rule_policy);
		r = parse_reg_rule(tb, &rd->reg_rules[rule_idx]);
		if (r)
			goto bad_reg;

		rule_idx++;

		if (rule_idx > NL80211_MAX_SUPP_REG_RULES) {
			r = -EINVAL;
			goto bad_reg;
		}
	}

	mutex_lock(&cfg80211_mutex);

	r = set_regdom(rd);
	/* set_regdom took ownership */
	rd = NULL;
	mutex_unlock(&cfg80211_mutex);

 bad_reg:
	kfree(rd);
	return r;
}

static int validate_scan_freqs(struct nlattr *freqs)
{
	struct nlattr *attr1, *attr2;
	int n_channels = 0, tmp1, tmp2;

	nla_for_each_nested(attr1, freqs, tmp1) {
		n_channels++;
		/*
		 * Some hardware has a limited channel list for
		 * scanning, and it is pretty much nonsensical
		 * to scan for a channel twice, so disallow that
		 * and don't require drivers to check that the
		 * channel list they get isn't longer than what
		 * they can scan, as long as they can scan all
		 * the channels they registered at once.
		 */
		nla_for_each_nested(attr2, freqs, tmp2)
			if (attr1 != attr2 &&
			    nla_get_u32(attr1) == nla_get_u32(attr2))
				return 0;
	}

	return n_channels;
}

static int nl80211_trigger_scan(struct sk_buff *skb, struct genl_info *info)
{
	struct cfg80211_registered_device *rdev = info->user_ptr[0];
	struct wireless_dev *wdev = info->user_ptr[1];
	struct cfg80211_scan_request *request;
	struct nlattr *attr;
	struct wiphy *wiphy;
	int err, tmp, n_ssids = 0, n_channels, i;
	size_t ie_len;

	if (!is_valid_ie_attr(info->attrs[NL80211_ATTR_IE]))
		return -EINVAL;

	wiphy = &rdev->wiphy;

	if (!rdev->ops->scan)
		return -EOPNOTSUPP;

	mutex_lock(&rdev->sched_scan_mtx);
	if (rdev->scan_req) {
		err = -EBUSY;
		goto unlock;
	}

	if (info->attrs[NL80211_ATTR_SCAN_FREQUENCIES]) {
		n_channels = validate_scan_freqs(
				info->attrs[NL80211_ATTR_SCAN_FREQUENCIES]);
		if (!n_channels) {
			err = -EINVAL;
			goto unlock;
		}
	} else {
		enum ieee80211_band band;
		n_channels = 0;

		for (band = 0; band < IEEE80211_NUM_BANDS; band++)
			if (wiphy->bands[band])
				n_channels += wiphy->bands[band]->n_channels;
	}

	if (info->attrs[NL80211_ATTR_SCAN_SSIDS])
		nla_for_each_nested(attr, info->attrs[NL80211_ATTR_SCAN_SSIDS], tmp)
			n_ssids++;

	if (n_ssids > wiphy->max_scan_ssids) {
		err = -EINVAL;
		goto unlock;
	}

	if (info->attrs[NL80211_ATTR_IE])
		ie_len = nla_len(info->attrs[NL80211_ATTR_IE]);
	else
		ie_len = 0;

	if (ie_len > wiphy->max_scan_ie_len) {
		err = -EINVAL;
		goto unlock;
	}

	request = kzalloc(sizeof(*request)
			+ sizeof(*request->ssids) * n_ssids
			+ sizeof(*request->channels) * n_channels
			+ ie_len, GFP_KERNEL);
	if (!request) {
		err = -ENOMEM;
		goto unlock;
	}

	if (n_ssids)
		request->ssids = (void *)&request->channels[n_channels];
	request->n_ssids = n_ssids;
	if (ie_len) {
		if (request->ssids)
			request->ie = (void *)(request->ssids + n_ssids);
		else
			request->ie = (void *)(request->channels + n_channels);
	}

	i = 0;
	if (info->attrs[NL80211_ATTR_SCAN_FREQUENCIES]) {
		/* user specified, bail out if channel not found */
		nla_for_each_nested(attr, info->attrs[NL80211_ATTR_SCAN_FREQUENCIES], tmp) {
			struct ieee80211_channel *chan;

			chan = ieee80211_get_channel(wiphy, nla_get_u32(attr));

			if (!chan) {
				err = -EINVAL;
				goto out_free;
			}

			/* ignore disabled channels */
			if (chan->flags & IEEE80211_CHAN_DISABLED)
				continue;

			request->channels[i] = chan;
			i++;
		}
	} else {
		enum ieee80211_band band;

		/* all channels */
		for (band = 0; band < IEEE80211_NUM_BANDS; band++) {
			int j;
			if (!wiphy->bands[band])
				continue;
			for (j = 0; j < wiphy->bands[band]->n_channels; j++) {
				struct ieee80211_channel *chan;

				chan = &wiphy->bands[band]->channels[j];

				if (chan->flags & IEEE80211_CHAN_DISABLED)
					continue;

				request->channels[i] = chan;
				i++;
			}
		}
	}

	if (!i) {
		err = -EINVAL;
		goto out_free;
	}

	request->n_channels = i;

	i = 0;
	if (info->attrs[NL80211_ATTR_SCAN_SSIDS]) {
		nla_for_each_nested(attr, info->attrs[NL80211_ATTR_SCAN_SSIDS], tmp) {
			if (nla_len(attr) > IEEE80211_MAX_SSID_LEN) {
				err = -EINVAL;
				goto out_free;
			}
			request->ssids[i].ssid_len = nla_len(attr);
			memcpy(request->ssids[i].ssid, nla_data(attr), nla_len(attr));
			i++;
		}
	}

	if (info->attrs[NL80211_ATTR_IE]) {
		request->ie_len = nla_len(info->attrs[NL80211_ATTR_IE]);
		memcpy((void *)request->ie,
		       nla_data(info->attrs[NL80211_ATTR_IE]),
		       request->ie_len);
	}

	for (i = 0; i < IEEE80211_NUM_BANDS; i++)
		if (wiphy->bands[i])
			request->rates[i] =
				(1 << wiphy->bands[i]->n_bitrates) - 1;

	if (info->attrs[NL80211_ATTR_SCAN_SUPP_RATES]) {
		nla_for_each_nested(attr,
				    info->attrs[NL80211_ATTR_SCAN_SUPP_RATES],
				    tmp) {
			enum ieee80211_band band = nla_type(attr);

			if (band < 0 || band >= IEEE80211_NUM_BANDS) {
				err = -EINVAL;
				goto out_free;
			}
			err = ieee80211_get_ratemask(wiphy->bands[band],
						     nla_data(attr),
						     nla_len(attr),
						     &request->rates[band]);
			if (err)
				goto out_free;
		}
	}

	if (info->attrs[NL80211_ATTR_SCAN_FLAGS]) {
		request->flags = nla_get_u32(
			info->attrs[NL80211_ATTR_SCAN_FLAGS]);
		if (((request->flags & NL80211_SCAN_FLAG_LOW_PRIORITY) &&
		     !(wiphy->features & NL80211_FEATURE_LOW_PRIORITY_SCAN)) ||
		    ((request->flags & NL80211_SCAN_FLAG_FLUSH) &&
		     !(wiphy->features & NL80211_FEATURE_SCAN_FLUSH))) {
			err = -EOPNOTSUPP;
			goto out_free;
		}
	}

	request->no_cck =
		nla_get_flag(info->attrs[NL80211_ATTR_TX_NO_CCK_RATE]);

	request->wdev = wdev;
	request->wiphy = &rdev->wiphy;
	request->scan_start = jiffies;

	rdev->scan_req = request;
	err = rdev_scan(rdev, request);

	if (!err) {
		nl80211_send_scan_start(rdev, wdev);
		if (wdev->netdev)
			dev_hold(wdev->netdev);
	} else {
 out_free:
		rdev->scan_req = NULL;
		kfree(request);
	}

 unlock:
	mutex_unlock(&rdev->sched_scan_mtx);
	return err;
}

static int nl80211_start_sched_scan(struct sk_buff *skb,
				    struct genl_info *info)
{
	struct cfg80211_sched_scan_request *request;
	struct cfg80211_registered_device *rdev = info->user_ptr[0];
	struct net_device *dev = info->user_ptr[1];
	struct nlattr *attr;
	struct wiphy *wiphy;
	int err, tmp, n_ssids = 0, n_match_sets = 0, n_channels, i;
	u32 interval;
	enum ieee80211_band band;
	size_t ie_len;
	struct nlattr *tb[NL80211_SCHED_SCAN_MATCH_ATTR_MAX + 1];

	if (!(rdev->wiphy.flags & WIPHY_FLAG_SUPPORTS_SCHED_SCAN) ||
	    !rdev->ops->sched_scan_start)
		return -EOPNOTSUPP;

	if (!is_valid_ie_attr(info->attrs[NL80211_ATTR_IE]))
		return -EINVAL;

	if (!info->attrs[NL80211_ATTR_SCHED_SCAN_INTERVAL])
		return -EINVAL;

	interval = nla_get_u32(info->attrs[NL80211_ATTR_SCHED_SCAN_INTERVAL]);
	if (interval == 0)
		return -EINVAL;

	wiphy = &rdev->wiphy;

	if (info->attrs[NL80211_ATTR_SCAN_FREQUENCIES]) {
		n_channels = validate_scan_freqs(
				info->attrs[NL80211_ATTR_SCAN_FREQUENCIES]);
		if (!n_channels)
			return -EINVAL;
	} else {
		n_channels = 0;

		for (band = 0; band < IEEE80211_NUM_BANDS; band++)
			if (wiphy->bands[band])
				n_channels += wiphy->bands[band]->n_channels;
	}

	if (info->attrs[NL80211_ATTR_SCAN_SSIDS])
		nla_for_each_nested(attr, info->attrs[NL80211_ATTR_SCAN_SSIDS],
				    tmp)
			n_ssids++;

	if (n_ssids > wiphy->max_sched_scan_ssids)
		return -EINVAL;

	if (info->attrs[NL80211_ATTR_SCHED_SCAN_MATCH])
		nla_for_each_nested(attr,
				    info->attrs[NL80211_ATTR_SCHED_SCAN_MATCH],
				    tmp)
			n_match_sets++;

	if (n_match_sets > wiphy->max_match_sets)
		return -EINVAL;

	if (info->attrs[NL80211_ATTR_IE])
		ie_len = nla_len(info->attrs[NL80211_ATTR_IE]);
	else
		ie_len = 0;

	if (ie_len > wiphy->max_sched_scan_ie_len)
		return -EINVAL;

	mutex_lock(&rdev->sched_scan_mtx);

	if (rdev->sched_scan_req) {
		err = -EINPROGRESS;
		goto out;
	}

	request = kzalloc(sizeof(*request)
			+ sizeof(*request->ssids) * n_ssids
			+ sizeof(*request->match_sets) * n_match_sets
			+ sizeof(*request->channels) * n_channels
			+ ie_len, GFP_KERNEL);
	if (!request) {
		err = -ENOMEM;
		goto out;
	}

	if (n_ssids)
		request->ssids = (void *)&request->channels[n_channels];
	request->n_ssids = n_ssids;
	if (ie_len) {
		if (request->ssids)
			request->ie = (void *)(request->ssids + n_ssids);
		else
			request->ie = (void *)(request->channels + n_channels);
	}

	if (n_match_sets) {
		if (request->ie)
			request->match_sets = (void *)(request->ie + ie_len);
		else if (request->ssids)
			request->match_sets =
				(void *)(request->ssids + n_ssids);
		else
			request->match_sets =
				(void *)(request->channels + n_channels);
	}
	request->n_match_sets = n_match_sets;

	i = 0;
	if (info->attrs[NL80211_ATTR_SCAN_FREQUENCIES]) {
		/* user specified, bail out if channel not found */
		nla_for_each_nested(attr,
				    info->attrs[NL80211_ATTR_SCAN_FREQUENCIES],
				    tmp) {
			struct ieee80211_channel *chan;

			chan = ieee80211_get_channel(wiphy, nla_get_u32(attr));

			if (!chan) {
				err = -EINVAL;
				goto out_free;
			}

			/* ignore disabled channels */
			if (chan->flags & IEEE80211_CHAN_DISABLED)
				continue;

			request->channels[i] = chan;
			i++;
		}
	} else {
		/* all channels */
		for (band = 0; band < IEEE80211_NUM_BANDS; band++) {
			int j;
			if (!wiphy->bands[band])
				continue;
			for (j = 0; j < wiphy->bands[band]->n_channels; j++) {
				struct ieee80211_channel *chan;

				chan = &wiphy->bands[band]->channels[j];

				if (chan->flags & IEEE80211_CHAN_DISABLED)
					continue;

				request->channels[i] = chan;
				i++;
			}
		}
	}

	if (!i) {
		err = -EINVAL;
		goto out_free;
	}

	request->n_channels = i;

	i = 0;
	if (info->attrs[NL80211_ATTR_SCAN_SSIDS]) {
		nla_for_each_nested(attr, info->attrs[NL80211_ATTR_SCAN_SSIDS],
				    tmp) {
			if (nla_len(attr) > IEEE80211_MAX_SSID_LEN) {
				err = -EINVAL;
				goto out_free;
			}
			request->ssids[i].ssid_len = nla_len(attr);
			memcpy(request->ssids[i].ssid, nla_data(attr),
			       nla_len(attr));
			i++;
		}
	}

	i = 0;
	if (info->attrs[NL80211_ATTR_SCHED_SCAN_MATCH]) {
		nla_for_each_nested(attr,
				    info->attrs[NL80211_ATTR_SCHED_SCAN_MATCH],
				    tmp) {
			struct nlattr *ssid, *rssi;

			nla_parse(tb, NL80211_SCHED_SCAN_MATCH_ATTR_MAX,
				  nla_data(attr), nla_len(attr),
				  nl80211_match_policy);
			ssid = tb[NL80211_SCHED_SCAN_MATCH_ATTR_SSID];
			if (ssid) {
				if (nla_len(ssid) > IEEE80211_MAX_SSID_LEN) {
					err = -EINVAL;
					goto out_free;
				}
				memcpy(request->match_sets[i].ssid.ssid,
				       nla_data(ssid), nla_len(ssid));
				request->match_sets[i].ssid.ssid_len =
					nla_len(ssid);
			}
			rssi = tb[NL80211_SCHED_SCAN_MATCH_ATTR_RSSI];
			if (rssi)
				request->rssi_thold = nla_get_u32(rssi);
			else
				request->rssi_thold =
						   NL80211_SCAN_RSSI_THOLD_OFF;
			i++;
		}
	}

	if (info->attrs[NL80211_ATTR_IE]) {
		request->ie_len = nla_len(info->attrs[NL80211_ATTR_IE]);
		memcpy((void *)request->ie,
		       nla_data(info->attrs[NL80211_ATTR_IE]),
		       request->ie_len);
	}

	if (info->attrs[NL80211_ATTR_SCAN_FLAGS]) {
		request->flags = nla_get_u32(
			info->attrs[NL80211_ATTR_SCAN_FLAGS]);
		if (((request->flags & NL80211_SCAN_FLAG_LOW_PRIORITY) &&
		     !(wiphy->features & NL80211_FEATURE_LOW_PRIORITY_SCAN)) ||
		    ((request->flags & NL80211_SCAN_FLAG_FLUSH) &&
		     !(wiphy->features & NL80211_FEATURE_SCAN_FLUSH))) {
			err = -EOPNOTSUPP;
			goto out_free;
		}
	}

	request->dev = dev;
	request->wiphy = &rdev->wiphy;
	request->interval = interval;
	request->scan_start = jiffies;

	err = rdev_sched_scan_start(rdev, dev, request);
	if (!err) {
		rdev->sched_scan_req = request;
		nl80211_send_sched_scan(rdev, dev,
					NL80211_CMD_START_SCHED_SCAN);
		goto out;
	}

out_free:
	kfree(request);
out:
	mutex_unlock(&rdev->sched_scan_mtx);
	return err;
}

static int nl80211_stop_sched_scan(struct sk_buff *skb,
				   struct genl_info *info)
{
	struct cfg80211_registered_device *rdev = info->user_ptr[0];
	int err;

	if (!(rdev->wiphy.flags & WIPHY_FLAG_SUPPORTS_SCHED_SCAN) ||
	    !rdev->ops->sched_scan_stop)
		return -EOPNOTSUPP;

	mutex_lock(&rdev->sched_scan_mtx);
	err = __cfg80211_stop_sched_scan(rdev, false);
	mutex_unlock(&rdev->sched_scan_mtx);

	return err;
}

static int nl80211_start_radar_detection(struct sk_buff *skb,
					 struct genl_info *info)
{
	struct cfg80211_registered_device *rdev = info->user_ptr[0];
	struct net_device *dev = info->user_ptr[1];
	struct wireless_dev *wdev = dev->ieee80211_ptr;
	struct cfg80211_chan_def chandef;
	int err;

	err = nl80211_parse_chandef(rdev, info, &chandef);
	if (err)
		return err;

	if (wdev->cac_started)
		return -EBUSY;

	err = cfg80211_chandef_dfs_required(wdev->wiphy, &chandef);
	if (err < 0)
		return err;

	if (err == 0)
		return -EINVAL;

	if (chandef.chan->dfs_state != NL80211_DFS_USABLE)
		return -EINVAL;

	if (!rdev->ops->start_radar_detection)
		return -EOPNOTSUPP;

	mutex_lock(&rdev->devlist_mtx);
	err = cfg80211_can_use_iftype_chan(rdev, wdev, wdev->iftype,
					   chandef.chan, CHAN_MODE_SHARED,
					   BIT(chandef.width));
	if (err)
		goto err_locked;

	err = rdev->ops->start_radar_detection(&rdev->wiphy, dev, &chandef);
	if (!err) {
		wdev->channel = chandef.chan;
		wdev->cac_started = true;
		wdev->cac_start_time = jiffies;
	}
err_locked:
	mutex_unlock(&rdev->devlist_mtx);

	return err;
}

static int nl80211_send_bss(struct sk_buff *msg, struct netlink_callback *cb,
			    u32 seq, int flags,
			    struct cfg80211_registered_device *rdev,
			    struct wireless_dev *wdev,
			    struct cfg80211_internal_bss *intbss)
{
	struct cfg80211_bss *res = &intbss->pub;
	const struct cfg80211_bss_ies *ies;
	void *hdr;
	struct nlattr *bss;
	bool tsf = false;

	ASSERT_WDEV_LOCK(wdev);

	hdr = nl80211hdr_put(msg, NETLINK_CB(cb->skb).portid, seq, flags,
			     NL80211_CMD_NEW_SCAN_RESULTS);
	if (!hdr)
		return -1;

	genl_dump_check_consistent(cb, hdr, &nl80211_fam);

	if (nla_put_u32(msg, NL80211_ATTR_GENERATION, rdev->bss_generation))
		goto nla_put_failure;
	if (wdev->netdev &&
	    nla_put_u32(msg, NL80211_ATTR_IFINDEX, wdev->netdev->ifindex))
		goto nla_put_failure;
	if (nla_put_u64(msg, NL80211_ATTR_WDEV, wdev_id(wdev)))
		goto nla_put_failure;

	bss = nla_nest_start(msg, NL80211_ATTR_BSS);
	if (!bss)
		goto nla_put_failure;
	if ((!is_zero_ether_addr(res->bssid) &&
	     nla_put(msg, NL80211_BSS_BSSID, ETH_ALEN, res->bssid)))
		goto nla_put_failure;

	rcu_read_lock();
	ies = rcu_dereference(res->ies);
	if (ies) {
		if (nla_put_u64(msg, NL80211_BSS_TSF, ies->tsf))
			goto fail_unlock_rcu;
		tsf = true;
		if (ies->len && nla_put(msg, NL80211_BSS_INFORMATION_ELEMENTS,
					ies->len, ies->data))
			goto fail_unlock_rcu;
	}
	ies = rcu_dereference(res->beacon_ies);
	if (ies) {
		if (!tsf && nla_put_u64(msg, NL80211_BSS_TSF, ies->tsf))
			goto fail_unlock_rcu;
		if (ies->len && nla_put(msg, NL80211_BSS_BEACON_IES,
					ies->len, ies->data))
			goto fail_unlock_rcu;
	}
	rcu_read_unlock();

	if (res->beacon_interval &&
	    nla_put_u16(msg, NL80211_BSS_BEACON_INTERVAL, res->beacon_interval))
		goto nla_put_failure;
	if (nla_put_u16(msg, NL80211_BSS_CAPABILITY, res->capability) ||
	    nla_put_u32(msg, NL80211_BSS_FREQUENCY, res->channel->center_freq) ||
	    nla_put_u32(msg, NL80211_BSS_SEEN_MS_AGO,
			jiffies_to_msecs(jiffies - intbss->ts)))
		goto nla_put_failure;

	switch (rdev->wiphy.signal_type) {
	case CFG80211_SIGNAL_TYPE_MBM:
		if (nla_put_u32(msg, NL80211_BSS_SIGNAL_MBM, res->signal))
			goto nla_put_failure;
		break;
	case CFG80211_SIGNAL_TYPE_UNSPEC:
		if (nla_put_u8(msg, NL80211_BSS_SIGNAL_UNSPEC, res->signal))
			goto nla_put_failure;
		break;
	default:
		break;
	}

	switch (wdev->iftype) {
	case NL80211_IFTYPE_P2P_CLIENT:
	case NL80211_IFTYPE_STATION:
		if (intbss == wdev->current_bss &&
		    nla_put_u32(msg, NL80211_BSS_STATUS,
				NL80211_BSS_STATUS_ASSOCIATED))
			goto nla_put_failure;
		break;
	case NL80211_IFTYPE_ADHOC:
		if (intbss == wdev->current_bss &&
		    nla_put_u32(msg, NL80211_BSS_STATUS,
				NL80211_BSS_STATUS_IBSS_JOINED))
			goto nla_put_failure;
		break;
	default:
		break;
	}

	nla_nest_end(msg, bss);

	return genlmsg_end(msg, hdr);

 fail_unlock_rcu:
	rcu_read_unlock();
 nla_put_failure:
	genlmsg_cancel(msg, hdr);
	return -EMSGSIZE;
}

static int nl80211_dump_scan(struct sk_buff *skb, struct netlink_callback *cb)
{
	struct cfg80211_registered_device *rdev;
	struct cfg80211_internal_bss *scan;
	struct wireless_dev *wdev;
	int start = cb->args[2], idx = 0;
	int err;

	err = nl80211_prepare_wdev_dump(skb, cb, &rdev, &wdev);
	if (err)
		return err;

	wdev_lock(wdev);
	spin_lock_bh(&rdev->bss_lock);
	cfg80211_bss_expire(rdev);

	cb->seq = rdev->bss_generation;

	list_for_each_entry(scan, &rdev->bss_list, list) {
		if (++idx <= start)
			continue;
		if (nl80211_send_bss(skb, cb,
				cb->nlh->nlmsg_seq, NLM_F_MULTI,
				rdev, wdev, scan) < 0) {
			idx--;
			break;
		}
	}

	spin_unlock_bh(&rdev->bss_lock);
	wdev_unlock(wdev);

	cb->args[2] = idx;
	nl80211_finish_wdev_dump(rdev);

	return skb->len;
}

static int nl80211_send_survey(struct sk_buff *msg, u32 portid, u32 seq,
				int flags, struct net_device *dev,
				struct survey_info *survey)
{
	void *hdr;
	struct nlattr *infoattr;

	hdr = nl80211hdr_put(msg, portid, seq, flags,
			     NL80211_CMD_NEW_SURVEY_RESULTS);
	if (!hdr)
		return -ENOMEM;

	if (nla_put_u32(msg, NL80211_ATTR_IFINDEX, dev->ifindex))
		goto nla_put_failure;

	infoattr = nla_nest_start(msg, NL80211_ATTR_SURVEY_INFO);
	if (!infoattr)
		goto nla_put_failure;

	if (nla_put_u32(msg, NL80211_SURVEY_INFO_FREQUENCY,
			survey->channel->center_freq))
		goto nla_put_failure;

	if ((survey->filled & SURVEY_INFO_NOISE_DBM) &&
	    nla_put_u8(msg, NL80211_SURVEY_INFO_NOISE, survey->noise))
		goto nla_put_failure;
	if ((survey->filled & SURVEY_INFO_IN_USE) &&
	    nla_put_flag(msg, NL80211_SURVEY_INFO_IN_USE))
		goto nla_put_failure;
	if ((survey->filled & SURVEY_INFO_CHANNEL_TIME) &&
	    nla_put_u64(msg, NL80211_SURVEY_INFO_CHANNEL_TIME,
			survey->channel_time))
		goto nla_put_failure;
	if ((survey->filled & SURVEY_INFO_CHANNEL_TIME_BUSY) &&
	    nla_put_u64(msg, NL80211_SURVEY_INFO_CHANNEL_TIME_BUSY,
			survey->channel_time_busy))
		goto nla_put_failure;
	if ((survey->filled & SURVEY_INFO_CHANNEL_TIME_EXT_BUSY) &&
	    nla_put_u64(msg, NL80211_SURVEY_INFO_CHANNEL_TIME_EXT_BUSY,
			survey->channel_time_ext_busy))
		goto nla_put_failure;
	if ((survey->filled & SURVEY_INFO_CHANNEL_TIME_RX) &&
	    nla_put_u64(msg, NL80211_SURVEY_INFO_CHANNEL_TIME_RX,
			survey->channel_time_rx))
		goto nla_put_failure;
	if ((survey->filled & SURVEY_INFO_CHANNEL_TIME_TX) &&
	    nla_put_u64(msg, NL80211_SURVEY_INFO_CHANNEL_TIME_TX,
			survey->channel_time_tx))
		goto nla_put_failure;

	nla_nest_end(msg, infoattr);

	return genlmsg_end(msg, hdr);

 nla_put_failure:
	genlmsg_cancel(msg, hdr);
	return -EMSGSIZE;
}

static int nl80211_dump_survey(struct sk_buff *skb,
			struct netlink_callback *cb)
{
	struct survey_info survey;
	struct cfg80211_registered_device *dev;
	struct wireless_dev *wdev;
	int survey_idx = cb->args[2];
	int res;

	res = nl80211_prepare_wdev_dump(skb, cb, &dev, &wdev);
	if (res)
		return res;

	if (!wdev->netdev) {
		res = -EINVAL;
		goto out_err;
	}

	if (!dev->ops->dump_survey) {
		res = -EOPNOTSUPP;
		goto out_err;
	}

	while (1) {
		struct ieee80211_channel *chan;

		res = rdev_dump_survey(dev, wdev->netdev, survey_idx, &survey);
		if (res == -ENOENT)
			break;
		if (res)
			goto out_err;

		/* Survey without a channel doesn't make sense */
		if (!survey.channel) {
			res = -EINVAL;
			goto out;
		}

		chan = ieee80211_get_channel(&dev->wiphy,
					     survey.channel->center_freq);
		if (!chan || chan->flags & IEEE80211_CHAN_DISABLED) {
			survey_idx++;
			continue;
		}

		if (nl80211_send_survey(skb,
				NETLINK_CB(cb->skb).portid,
				cb->nlh->nlmsg_seq, NLM_F_MULTI,
				wdev->netdev, &survey) < 0)
			goto out;
		survey_idx++;
	}

 out:
	cb->args[2] = survey_idx;
	res = skb->len;
 out_err:
	nl80211_finish_wdev_dump(dev);
	return res;
}

static bool nl80211_valid_wpa_versions(u32 wpa_versions)
{
	return !(wpa_versions & ~(NL80211_WPA_VERSION_1 |
				  NL80211_WPA_VERSION_2));
}

static int nl80211_authenticate(struct sk_buff *skb, struct genl_info *info)
{
	struct cfg80211_registered_device *rdev = info->user_ptr[0];
	struct net_device *dev = info->user_ptr[1];
	struct ieee80211_channel *chan;
	const u8 *bssid, *ssid, *ie = NULL, *sae_data = NULL;
	int err, ssid_len, ie_len = 0, sae_data_len = 0;
	enum nl80211_auth_type auth_type;
	struct key_parse key;
	bool local_state_change;

	if (!is_valid_ie_attr(info->attrs[NL80211_ATTR_IE]))
		return -EINVAL;

	if (!info->attrs[NL80211_ATTR_MAC])
		return -EINVAL;

	if (!info->attrs[NL80211_ATTR_AUTH_TYPE])
		return -EINVAL;

	if (!info->attrs[NL80211_ATTR_SSID])
		return -EINVAL;

	if (!info->attrs[NL80211_ATTR_WIPHY_FREQ])
		return -EINVAL;

	err = nl80211_parse_key(info, &key);
	if (err)
		return err;

	if (key.idx >= 0) {
		if (key.type != -1 && key.type != NL80211_KEYTYPE_GROUP)
			return -EINVAL;
		if (!key.p.key || !key.p.key_len)
			return -EINVAL;
		if ((key.p.cipher != WLAN_CIPHER_SUITE_WEP40 ||
		     key.p.key_len != WLAN_KEY_LEN_WEP40) &&
		    (key.p.cipher != WLAN_CIPHER_SUITE_WEP104 ||
		     key.p.key_len != WLAN_KEY_LEN_WEP104))
			return -EINVAL;
		if (key.idx > 4)
			return -EINVAL;
	} else {
		key.p.key_len = 0;
		key.p.key = NULL;
	}

	if (key.idx >= 0) {
		int i;
		bool ok = false;
		for (i = 0; i < rdev->wiphy.n_cipher_suites; i++) {
			if (key.p.cipher == rdev->wiphy.cipher_suites[i]) {
				ok = true;
				break;
			}
		}
		if (!ok)
			return -EINVAL;
	}

	if (!rdev->ops->auth)
		return -EOPNOTSUPP;

	if (dev->ieee80211_ptr->iftype != NL80211_IFTYPE_STATION &&
	    dev->ieee80211_ptr->iftype != NL80211_IFTYPE_P2P_CLIENT)
		return -EOPNOTSUPP;

	bssid = nla_data(info->attrs[NL80211_ATTR_MAC]);
	chan = ieee80211_get_channel(&rdev->wiphy,
		nla_get_u32(info->attrs[NL80211_ATTR_WIPHY_FREQ]));
	if (!chan || (chan->flags & IEEE80211_CHAN_DISABLED))
		return -EINVAL;

	ssid = nla_data(info->attrs[NL80211_ATTR_SSID]);
	ssid_len = nla_len(info->attrs[NL80211_ATTR_SSID]);

	if (info->attrs[NL80211_ATTR_IE]) {
		ie = nla_data(info->attrs[NL80211_ATTR_IE]);
		ie_len = nla_len(info->attrs[NL80211_ATTR_IE]);
	}

	auth_type = nla_get_u32(info->attrs[NL80211_ATTR_AUTH_TYPE]);
	if (!nl80211_valid_auth_type(rdev, auth_type, NL80211_CMD_AUTHENTICATE))
		return -EINVAL;

	if (auth_type == NL80211_AUTHTYPE_SAE &&
	    !info->attrs[NL80211_ATTR_SAE_DATA])
		return -EINVAL;

	if (info->attrs[NL80211_ATTR_SAE_DATA]) {
		if (auth_type != NL80211_AUTHTYPE_SAE)
			return -EINVAL;
		sae_data = nla_data(info->attrs[NL80211_ATTR_SAE_DATA]);
		sae_data_len = nla_len(info->attrs[NL80211_ATTR_SAE_DATA]);
		/* need to include at least Auth Transaction and Status Code */
		if (sae_data_len < 4)
			return -EINVAL;
	}

	local_state_change = !!info->attrs[NL80211_ATTR_LOCAL_STATE_CHANGE];

	/*
	 * Since we no longer track auth state, ignore
	 * requests to only change local state.
	 */
	if (local_state_change)
		return 0;

	return cfg80211_mlme_auth(rdev, dev, chan, auth_type, bssid,
				  ssid, ssid_len, ie, ie_len,
				  key.p.key, key.p.key_len, key.idx,
				  sae_data, sae_data_len);
}

static int nl80211_crypto_settings(struct cfg80211_registered_device *rdev,
				   struct genl_info *info,
				   struct cfg80211_crypto_settings *settings,
				   int cipher_limit)
{
	memset(settings, 0, sizeof(*settings));

	settings->control_port = info->attrs[NL80211_ATTR_CONTROL_PORT];

	if (info->attrs[NL80211_ATTR_CONTROL_PORT_ETHERTYPE]) {
		u16 proto;
		proto = nla_get_u16(
			info->attrs[NL80211_ATTR_CONTROL_PORT_ETHERTYPE]);
		settings->control_port_ethertype = cpu_to_be16(proto);
		if (!(rdev->wiphy.flags & WIPHY_FLAG_CONTROL_PORT_PROTOCOL) &&
		    proto != ETH_P_PAE)
			return -EINVAL;
		if (info->attrs[NL80211_ATTR_CONTROL_PORT_NO_ENCRYPT])
			settings->control_port_no_encrypt = true;
	} else
		settings->control_port_ethertype = cpu_to_be16(ETH_P_PAE);

	if (info->attrs[NL80211_ATTR_CIPHER_SUITES_PAIRWISE]) {
		void *data;
		int len, i;

		data = nla_data(info->attrs[NL80211_ATTR_CIPHER_SUITES_PAIRWISE]);
		len = nla_len(info->attrs[NL80211_ATTR_CIPHER_SUITES_PAIRWISE]);
		settings->n_ciphers_pairwise = len / sizeof(u32);

		if (len % sizeof(u32))
			return -EINVAL;

		if (settings->n_ciphers_pairwise > cipher_limit)
			return -EINVAL;

		memcpy(settings->ciphers_pairwise, data, len);

		for (i = 0; i < settings->n_ciphers_pairwise; i++)
			if (!cfg80211_supported_cipher_suite(
					&rdev->wiphy,
					settings->ciphers_pairwise[i]))
				return -EINVAL;
	}

	if (info->attrs[NL80211_ATTR_CIPHER_SUITE_GROUP]) {
		settings->cipher_group =
			nla_get_u32(info->attrs[NL80211_ATTR_CIPHER_SUITE_GROUP]);
		if (!cfg80211_supported_cipher_suite(&rdev->wiphy,
						     settings->cipher_group))
			return -EINVAL;
	}

	if (info->attrs[NL80211_ATTR_WPA_VERSIONS]) {
		settings->wpa_versions =
			nla_get_u32(info->attrs[NL80211_ATTR_WPA_VERSIONS]);
		if (!nl80211_valid_wpa_versions(settings->wpa_versions))
			return -EINVAL;
	}

	if (info->attrs[NL80211_ATTR_AKM_SUITES]) {
		void *data;
		int len;

		data = nla_data(info->attrs[NL80211_ATTR_AKM_SUITES]);
		len = nla_len(info->attrs[NL80211_ATTR_AKM_SUITES]);
		settings->n_akm_suites = len / sizeof(u32);

		if (len % sizeof(u32))
			return -EINVAL;

		if (settings->n_akm_suites > NL80211_MAX_NR_AKM_SUITES)
			return -EINVAL;

		memcpy(settings->akm_suites, data, len);
	}

	return 0;
}

static int nl80211_associate(struct sk_buff *skb, struct genl_info *info)
{
	struct cfg80211_registered_device *rdev = info->user_ptr[0];
	struct net_device *dev = info->user_ptr[1];
	struct ieee80211_channel *chan;
	struct cfg80211_assoc_request req = {};
	const u8 *bssid, *ssid;
	int err, ssid_len = 0;

	if (!is_valid_ie_attr(info->attrs[NL80211_ATTR_IE]))
		return -EINVAL;

	if (!info->attrs[NL80211_ATTR_MAC] ||
	    !info->attrs[NL80211_ATTR_SSID] ||
	    !info->attrs[NL80211_ATTR_WIPHY_FREQ])
		return -EINVAL;

	if (!rdev->ops->assoc)
		return -EOPNOTSUPP;

	if (dev->ieee80211_ptr->iftype != NL80211_IFTYPE_STATION &&
	    dev->ieee80211_ptr->iftype != NL80211_IFTYPE_P2P_CLIENT)
		return -EOPNOTSUPP;

	bssid = nla_data(info->attrs[NL80211_ATTR_MAC]);

	chan = ieee80211_get_channel(&rdev->wiphy,
		nla_get_u32(info->attrs[NL80211_ATTR_WIPHY_FREQ]));
	if (!chan || (chan->flags & IEEE80211_CHAN_DISABLED))
		return -EINVAL;

	ssid = nla_data(info->attrs[NL80211_ATTR_SSID]);
	ssid_len = nla_len(info->attrs[NL80211_ATTR_SSID]);

	if (info->attrs[NL80211_ATTR_IE]) {
		req.ie = nla_data(info->attrs[NL80211_ATTR_IE]);
		req.ie_len = nla_len(info->attrs[NL80211_ATTR_IE]);
	}

	if (info->attrs[NL80211_ATTR_USE_MFP]) {
		enum nl80211_mfp mfp =
			nla_get_u32(info->attrs[NL80211_ATTR_USE_MFP]);
		if (mfp == NL80211_MFP_REQUIRED)
			req.use_mfp = true;
		else if (mfp != NL80211_MFP_NO)
			return -EINVAL;
	}

	if (info->attrs[NL80211_ATTR_PREV_BSSID])
		req.prev_bssid = nla_data(info->attrs[NL80211_ATTR_PREV_BSSID]);

	if (nla_get_flag(info->attrs[NL80211_ATTR_DISABLE_HT]))
		req.flags |= ASSOC_REQ_DISABLE_HT;

	if (info->attrs[NL80211_ATTR_HT_CAPABILITY_MASK])
		memcpy(&req.ht_capa_mask,
		       nla_data(info->attrs[NL80211_ATTR_HT_CAPABILITY_MASK]),
		       sizeof(req.ht_capa_mask));

	if (info->attrs[NL80211_ATTR_HT_CAPABILITY]) {
		if (!info->attrs[NL80211_ATTR_HT_CAPABILITY_MASK])
			return -EINVAL;
		memcpy(&req.ht_capa,
		       nla_data(info->attrs[NL80211_ATTR_HT_CAPABILITY]),
		       sizeof(req.ht_capa));
	}

	if (nla_get_flag(info->attrs[NL80211_ATTR_DISABLE_VHT]))
		req.flags |= ASSOC_REQ_DISABLE_VHT;

	if (info->attrs[NL80211_ATTR_VHT_CAPABILITY_MASK])
		memcpy(&req.vht_capa_mask,
		       nla_data(info->attrs[NL80211_ATTR_VHT_CAPABILITY_MASK]),
		       sizeof(req.vht_capa_mask));

	if (info->attrs[NL80211_ATTR_VHT_CAPABILITY]) {
		if (!info->attrs[NL80211_ATTR_VHT_CAPABILITY_MASK])
			return -EINVAL;
		memcpy(&req.vht_capa,
		       nla_data(info->attrs[NL80211_ATTR_VHT_CAPABILITY]),
		       sizeof(req.vht_capa));
	}

	err = nl80211_crypto_settings(rdev, info, &req.crypto, 1);
	if (!err)
		err = cfg80211_mlme_assoc(rdev, dev, chan, bssid,
					  ssid, ssid_len, &req);

	return err;
}

static int nl80211_deauthenticate(struct sk_buff *skb, struct genl_info *info)
{
	struct cfg80211_registered_device *rdev = info->user_ptr[0];
	struct net_device *dev = info->user_ptr[1];
	const u8 *ie = NULL, *bssid;
	int ie_len = 0;
	u16 reason_code;
	bool local_state_change;

	if (!is_valid_ie_attr(info->attrs[NL80211_ATTR_IE]))
		return -EINVAL;

	if (!info->attrs[NL80211_ATTR_MAC])
		return -EINVAL;

	if (!info->attrs[NL80211_ATTR_REASON_CODE])
		return -EINVAL;

	if (!rdev->ops->deauth)
		return -EOPNOTSUPP;

	if (dev->ieee80211_ptr->iftype != NL80211_IFTYPE_STATION &&
	    dev->ieee80211_ptr->iftype != NL80211_IFTYPE_P2P_CLIENT)
		return -EOPNOTSUPP;

	bssid = nla_data(info->attrs[NL80211_ATTR_MAC]);

	reason_code = nla_get_u16(info->attrs[NL80211_ATTR_REASON_CODE]);
	if (reason_code == 0) {
		/* Reason Code 0 is reserved */
		return -EINVAL;
	}

	if (info->attrs[NL80211_ATTR_IE]) {
		ie = nla_data(info->attrs[NL80211_ATTR_IE]);
		ie_len = nla_len(info->attrs[NL80211_ATTR_IE]);
	}

	local_state_change = !!info->attrs[NL80211_ATTR_LOCAL_STATE_CHANGE];

	return cfg80211_mlme_deauth(rdev, dev, bssid, ie, ie_len, reason_code,
				    local_state_change);
}

static int nl80211_disassociate(struct sk_buff *skb, struct genl_info *info)
{
	struct cfg80211_registered_device *rdev = info->user_ptr[0];
	struct net_device *dev = info->user_ptr[1];
	const u8 *ie = NULL, *bssid;
	int ie_len = 0;
	u16 reason_code;
	bool local_state_change;

	if (!is_valid_ie_attr(info->attrs[NL80211_ATTR_IE]))
		return -EINVAL;

	if (!info->attrs[NL80211_ATTR_MAC])
		return -EINVAL;

	if (!info->attrs[NL80211_ATTR_REASON_CODE])
		return -EINVAL;

	if (!rdev->ops->disassoc)
		return -EOPNOTSUPP;

	if (dev->ieee80211_ptr->iftype != NL80211_IFTYPE_STATION &&
	    dev->ieee80211_ptr->iftype != NL80211_IFTYPE_P2P_CLIENT)
		return -EOPNOTSUPP;

	bssid = nla_data(info->attrs[NL80211_ATTR_MAC]);

	reason_code = nla_get_u16(info->attrs[NL80211_ATTR_REASON_CODE]);
	if (reason_code == 0) {
		/* Reason Code 0 is reserved */
		return -EINVAL;
	}

	if (info->attrs[NL80211_ATTR_IE]) {
		ie = nla_data(info->attrs[NL80211_ATTR_IE]);
		ie_len = nla_len(info->attrs[NL80211_ATTR_IE]);
	}

	local_state_change = !!info->attrs[NL80211_ATTR_LOCAL_STATE_CHANGE];

	return cfg80211_mlme_disassoc(rdev, dev, bssid, ie, ie_len, reason_code,
				      local_state_change);
}

static bool
nl80211_parse_mcast_rate(struct cfg80211_registered_device *rdev,
			 int mcast_rate[IEEE80211_NUM_BANDS],
			 int rateval)
{
	struct wiphy *wiphy = &rdev->wiphy;
	bool found = false;
	int band, i;

	for (band = 0; band < IEEE80211_NUM_BANDS; band++) {
		struct ieee80211_supported_band *sband;

		sband = wiphy->bands[band];
		if (!sband)
			continue;

		for (i = 0; i < sband->n_bitrates; i++) {
			if (sband->bitrates[i].bitrate == rateval) {
				mcast_rate[band] = i + 1;
				found = true;
				break;
			}
		}
	}

	return found;
}

static int nl80211_join_ibss(struct sk_buff *skb, struct genl_info *info)
{
	struct cfg80211_registered_device *rdev = info->user_ptr[0];
	struct net_device *dev = info->user_ptr[1];
	struct cfg80211_ibss_params ibss;
	struct wiphy *wiphy;
	struct cfg80211_cached_keys *connkeys = NULL;
	int err;

	memset(&ibss, 0, sizeof(ibss));

	if (!is_valid_ie_attr(info->attrs[NL80211_ATTR_IE]))
		return -EINVAL;

	if (!info->attrs[NL80211_ATTR_SSID] ||
	    !nla_len(info->attrs[NL80211_ATTR_SSID]))
		return -EINVAL;

	ibss.beacon_interval = 100;

	if (info->attrs[NL80211_ATTR_BEACON_INTERVAL]) {
		ibss.beacon_interval =
			nla_get_u32(info->attrs[NL80211_ATTR_BEACON_INTERVAL]);
		if (ibss.beacon_interval < 1 || ibss.beacon_interval > 10000)
			return -EINVAL;
	}

	if (!rdev->ops->join_ibss)
		return -EOPNOTSUPP;

	if (dev->ieee80211_ptr->iftype != NL80211_IFTYPE_ADHOC)
		return -EOPNOTSUPP;

	wiphy = &rdev->wiphy;

	if (info->attrs[NL80211_ATTR_MAC]) {
		ibss.bssid = nla_data(info->attrs[NL80211_ATTR_MAC]);

		if (!is_valid_ether_addr(ibss.bssid))
			return -EINVAL;
	}
	ibss.ssid = nla_data(info->attrs[NL80211_ATTR_SSID]);
	ibss.ssid_len = nla_len(info->attrs[NL80211_ATTR_SSID]);

	if (info->attrs[NL80211_ATTR_IE]) {
		ibss.ie = nla_data(info->attrs[NL80211_ATTR_IE]);
		ibss.ie_len = nla_len(info->attrs[NL80211_ATTR_IE]);
	}

	err = nl80211_parse_chandef(rdev, info, &ibss.chandef);
	if (err)
		return err;

	if (!cfg80211_reg_can_beacon(&rdev->wiphy, &ibss.chandef))
		return -EINVAL;

	if (ibss.chandef.width > NL80211_CHAN_WIDTH_40)
		return -EINVAL;
	if (ibss.chandef.width != NL80211_CHAN_WIDTH_20_NOHT &&
	    !(rdev->wiphy.features & NL80211_FEATURE_HT_IBSS))
		return -EINVAL;

	ibss.channel_fixed = !!info->attrs[NL80211_ATTR_FREQ_FIXED];
	ibss.privacy = !!info->attrs[NL80211_ATTR_PRIVACY];

	if (info->attrs[NL80211_ATTR_BSS_BASIC_RATES]) {
		u8 *rates =
			nla_data(info->attrs[NL80211_ATTR_BSS_BASIC_RATES]);
		int n_rates =
			nla_len(info->attrs[NL80211_ATTR_BSS_BASIC_RATES]);
		struct ieee80211_supported_band *sband =
			wiphy->bands[ibss.chandef.chan->band];

		err = ieee80211_get_ratemask(sband, rates, n_rates,
					     &ibss.basic_rates);
		if (err)
			return err;
	}

	if (info->attrs[NL80211_ATTR_MCAST_RATE] &&
	    !nl80211_parse_mcast_rate(rdev, ibss.mcast_rate,
			nla_get_u32(info->attrs[NL80211_ATTR_MCAST_RATE])))
		return -EINVAL;

	if (ibss.privacy && info->attrs[NL80211_ATTR_KEYS]) {
		bool no_ht = false;

		connkeys = nl80211_parse_connkeys(rdev,
					  info->attrs[NL80211_ATTR_KEYS],
					  &no_ht);
		if (IS_ERR(connkeys))
			return PTR_ERR(connkeys);

		if ((ibss.chandef.width != NL80211_CHAN_WIDTH_20_NOHT) &&
		    no_ht) {
			kfree(connkeys);
			return -EINVAL;
		}
	}

	ibss.control_port =
		nla_get_flag(info->attrs[NL80211_ATTR_CONTROL_PORT]);

	err = cfg80211_join_ibss(rdev, dev, &ibss, connkeys);
	if (err)
		kfree(connkeys);
	return err;
}

static int nl80211_leave_ibss(struct sk_buff *skb, struct genl_info *info)
{
	struct cfg80211_registered_device *rdev = info->user_ptr[0];
	struct net_device *dev = info->user_ptr[1];

	if (!rdev->ops->leave_ibss)
		return -EOPNOTSUPP;

	if (dev->ieee80211_ptr->iftype != NL80211_IFTYPE_ADHOC)
		return -EOPNOTSUPP;

	return cfg80211_leave_ibss(rdev, dev, false);
}

static int nl80211_set_mcast_rate(struct sk_buff *skb, struct genl_info *info)
{
	struct cfg80211_registered_device *rdev = info->user_ptr[0];
	struct net_device *dev = info->user_ptr[1];
	int mcast_rate[IEEE80211_NUM_BANDS];
	u32 nla_rate;
	int err;

	if (dev->ieee80211_ptr->iftype != NL80211_IFTYPE_ADHOC &&
	    dev->ieee80211_ptr->iftype != NL80211_IFTYPE_MESH_POINT)
		return -EOPNOTSUPP;

	if (!rdev->ops->set_mcast_rate)
		return -EOPNOTSUPP;

	memset(mcast_rate, 0, sizeof(mcast_rate));

	if (!info->attrs[NL80211_ATTR_MCAST_RATE])
		return -EINVAL;

	nla_rate = nla_get_u32(info->attrs[NL80211_ATTR_MCAST_RATE]);
	if (!nl80211_parse_mcast_rate(rdev, mcast_rate, nla_rate))
		return -EINVAL;

	err = rdev->ops->set_mcast_rate(&rdev->wiphy, dev, mcast_rate);

	return err;
}


#ifdef CONFIG_NL80211_TESTMODE
static struct genl_multicast_group nl80211_testmode_mcgrp = {
	.name = "testmode",
};

static int nl80211_testmode_do(struct sk_buff *skb, struct genl_info *info)
{
	struct cfg80211_registered_device *rdev = info->user_ptr[0];
	int err;

	if (!info->attrs[NL80211_ATTR_TESTDATA])
		return -EINVAL;

	err = -EOPNOTSUPP;
	if (rdev->ops->testmode_cmd) {
		rdev->testmode_info = info;
		err = rdev_testmode_cmd(rdev,
				nla_data(info->attrs[NL80211_ATTR_TESTDATA]),
				nla_len(info->attrs[NL80211_ATTR_TESTDATA]));
		rdev->testmode_info = NULL;
	}

	return err;
}

static int nl80211_testmode_dump(struct sk_buff *skb,
				 struct netlink_callback *cb)
{
	struct cfg80211_registered_device *rdev;
	int err;
	long phy_idx;
	void *data = NULL;
	int data_len = 0;

	if (cb->args[0]) {
		/*
		 * 0 is a valid index, but not valid for args[0],
		 * so we need to offset by 1.
		 */
		phy_idx = cb->args[0] - 1;
	} else {
		err = nlmsg_parse(cb->nlh, GENL_HDRLEN + nl80211_fam.hdrsize,
				  nl80211_fam.attrbuf, nl80211_fam.maxattr,
				  nl80211_policy);
		if (err)
			return err;

		mutex_lock(&cfg80211_mutex);
		rdev = __cfg80211_rdev_from_attrs(sock_net(skb->sk),
						  nl80211_fam.attrbuf);
		if (IS_ERR(rdev)) {
			mutex_unlock(&cfg80211_mutex);
			return PTR_ERR(rdev);
		}
		phy_idx = rdev->wiphy_idx;
		rdev = NULL;
		mutex_unlock(&cfg80211_mutex);

		if (nl80211_fam.attrbuf[NL80211_ATTR_TESTDATA])
			cb->args[1] =
				(long)nl80211_fam.attrbuf[NL80211_ATTR_TESTDATA];
	}

	if (cb->args[1]) {
		data = nla_data((void *)cb->args[1]);
		data_len = nla_len((void *)cb->args[1]);
	}

	mutex_lock(&cfg80211_mutex);
	rdev = cfg80211_rdev_by_wiphy_idx(phy_idx);
	if (!rdev) {
		mutex_unlock(&cfg80211_mutex);
		return -ENOENT;
	}
	cfg80211_lock_rdev(rdev);
	mutex_unlock(&cfg80211_mutex);

	if (!rdev->ops->testmode_dump) {
		err = -EOPNOTSUPP;
		goto out_err;
	}

	while (1) {
		void *hdr = nl80211hdr_put(skb, NETLINK_CB(cb->skb).portid,
					   cb->nlh->nlmsg_seq, NLM_F_MULTI,
					   NL80211_CMD_TESTMODE);
		struct nlattr *tmdata;

		if (nla_put_u32(skb, NL80211_ATTR_WIPHY, phy_idx)) {
			genlmsg_cancel(skb, hdr);
			break;
		}

		tmdata = nla_nest_start(skb, NL80211_ATTR_TESTDATA);
		if (!tmdata) {
			genlmsg_cancel(skb, hdr);
			break;
		}
		err = rdev_testmode_dump(rdev, skb, cb, data, data_len);
		nla_nest_end(skb, tmdata);

		if (err == -ENOBUFS || err == -ENOENT) {
			genlmsg_cancel(skb, hdr);
			break;
		} else if (err) {
			genlmsg_cancel(skb, hdr);
			goto out_err;
		}

		genlmsg_end(skb, hdr);
	}

	err = skb->len;
	/* see above */
	cb->args[0] = phy_idx + 1;
 out_err:
	cfg80211_unlock_rdev(rdev);
	return err;
}

static struct sk_buff *
__cfg80211_testmode_alloc_skb(struct cfg80211_registered_device *rdev,
			      int approxlen, u32 portid, u32 seq, gfp_t gfp)
{
	struct sk_buff *skb;
	void *hdr;
	struct nlattr *data;

	skb = nlmsg_new(approxlen + 100, gfp);
	if (!skb)
		return NULL;

	hdr = nl80211hdr_put(skb, portid, seq, 0, NL80211_CMD_TESTMODE);
	if (!hdr) {
		kfree_skb(skb);
		return NULL;
	}

	if (nla_put_u32(skb, NL80211_ATTR_WIPHY, rdev->wiphy_idx))
		goto nla_put_failure;
	data = nla_nest_start(skb, NL80211_ATTR_TESTDATA);

	((void **)skb->cb)[0] = rdev;
	((void **)skb->cb)[1] = hdr;
	((void **)skb->cb)[2] = data;

	return skb;

 nla_put_failure:
	kfree_skb(skb);
	return NULL;
}

struct sk_buff *cfg80211_testmode_alloc_reply_skb(struct wiphy *wiphy,
						  int approxlen)
{
	struct cfg80211_registered_device *rdev = wiphy_to_dev(wiphy);

	if (WARN_ON(!rdev->testmode_info))
		return NULL;

	return __cfg80211_testmode_alloc_skb(rdev, approxlen,
				rdev->testmode_info->snd_portid,
				rdev->testmode_info->snd_seq,
				GFP_KERNEL);
}
EXPORT_SYMBOL(cfg80211_testmode_alloc_reply_skb);

int cfg80211_testmode_reply(struct sk_buff *skb)
{
	struct cfg80211_registered_device *rdev = ((void **)skb->cb)[0];
	void *hdr = ((void **)skb->cb)[1];
	struct nlattr *data = ((void **)skb->cb)[2];

	if (WARN_ON(!rdev->testmode_info)) {
		kfree_skb(skb);
		return -EINVAL;
	}

	nla_nest_end(skb, data);
	genlmsg_end(skb, hdr);
	return genlmsg_reply(skb, rdev->testmode_info);
}
EXPORT_SYMBOL(cfg80211_testmode_reply);

struct sk_buff *cfg80211_testmode_alloc_event_skb(struct wiphy *wiphy,
						  int approxlen, gfp_t gfp)
{
	struct cfg80211_registered_device *rdev = wiphy_to_dev(wiphy);

	return __cfg80211_testmode_alloc_skb(rdev, approxlen, 0, 0, gfp);
}
EXPORT_SYMBOL(cfg80211_testmode_alloc_event_skb);

void cfg80211_testmode_event(struct sk_buff *skb, gfp_t gfp)
{
	void *hdr = ((void **)skb->cb)[1];
	struct nlattr *data = ((void **)skb->cb)[2];

	nla_nest_end(skb, data);
	genlmsg_end(skb, hdr);
	genlmsg_multicast(skb, 0, nl80211_testmode_mcgrp.id, gfp);
}
EXPORT_SYMBOL(cfg80211_testmode_event);
#endif

static int nl80211_connect(struct sk_buff *skb, struct genl_info *info)
{
	struct cfg80211_registered_device *rdev = info->user_ptr[0];
	struct net_device *dev = info->user_ptr[1];
	struct cfg80211_connect_params connect;
	struct wiphy *wiphy;
	struct cfg80211_cached_keys *connkeys = NULL;
	int err;

	memset(&connect, 0, sizeof(connect));

	if (!is_valid_ie_attr(info->attrs[NL80211_ATTR_IE]))
		return -EINVAL;

	if (!info->attrs[NL80211_ATTR_SSID] ||
	    !nla_len(info->attrs[NL80211_ATTR_SSID]))
		return -EINVAL;

	if (info->attrs[NL80211_ATTR_AUTH_TYPE]) {
		connect.auth_type =
			nla_get_u32(info->attrs[NL80211_ATTR_AUTH_TYPE]);
		if (!nl80211_valid_auth_type(rdev, connect.auth_type,
					     NL80211_CMD_CONNECT))
			return -EINVAL;
	} else
		connect.auth_type = NL80211_AUTHTYPE_AUTOMATIC;

	connect.privacy = info->attrs[NL80211_ATTR_PRIVACY];

	err = nl80211_crypto_settings(rdev, info, &connect.crypto,
				      NL80211_MAX_NR_CIPHER_SUITES);
	if (err)
		return err;

	if (dev->ieee80211_ptr->iftype != NL80211_IFTYPE_STATION &&
	    dev->ieee80211_ptr->iftype != NL80211_IFTYPE_P2P_CLIENT)
		return -EOPNOTSUPP;

	wiphy = &rdev->wiphy;

	connect.bg_scan_period = -1;
	if (info->attrs[NL80211_ATTR_BG_SCAN_PERIOD] &&
		(wiphy->flags & WIPHY_FLAG_SUPPORTS_FW_ROAM)) {
		connect.bg_scan_period =
			nla_get_u16(info->attrs[NL80211_ATTR_BG_SCAN_PERIOD]);
	}

	if (info->attrs[NL80211_ATTR_MAC])
		connect.bssid = nla_data(info->attrs[NL80211_ATTR_MAC]);
	connect.ssid = nla_data(info->attrs[NL80211_ATTR_SSID]);
	connect.ssid_len = nla_len(info->attrs[NL80211_ATTR_SSID]);

	if (info->attrs[NL80211_ATTR_IE]) {
		connect.ie = nla_data(info->attrs[NL80211_ATTR_IE]);
		connect.ie_len = nla_len(info->attrs[NL80211_ATTR_IE]);
	}

	if (info->attrs[NL80211_ATTR_USE_MFP]) {
		connect.mfp = nla_get_u32(info->attrs[NL80211_ATTR_USE_MFP]);
		if (connect.mfp != NL80211_MFP_REQUIRED &&
		    connect.mfp != NL80211_MFP_NO)
			return -EINVAL;
	} else {
		connect.mfp = NL80211_MFP_NO;
	}

	if (info->attrs[NL80211_ATTR_WIPHY_FREQ]) {
		connect.channel =
			ieee80211_get_channel(wiphy,
			    nla_get_u32(info->attrs[NL80211_ATTR_WIPHY_FREQ]));
		if (!connect.channel ||
		    connect.channel->flags & IEEE80211_CHAN_DISABLED)
			return -EINVAL;
	}

	if (connect.privacy && info->attrs[NL80211_ATTR_KEYS]) {
		connkeys = nl80211_parse_connkeys(rdev,
					  info->attrs[NL80211_ATTR_KEYS], NULL);
		if (IS_ERR(connkeys))
			return PTR_ERR(connkeys);
	}

	if (nla_get_flag(info->attrs[NL80211_ATTR_DISABLE_HT]))
		connect.flags |= ASSOC_REQ_DISABLE_HT;

	if (info->attrs[NL80211_ATTR_HT_CAPABILITY_MASK])
		memcpy(&connect.ht_capa_mask,
		       nla_data(info->attrs[NL80211_ATTR_HT_CAPABILITY_MASK]),
		       sizeof(connect.ht_capa_mask));

	if (info->attrs[NL80211_ATTR_HT_CAPABILITY]) {
		if (!info->attrs[NL80211_ATTR_HT_CAPABILITY_MASK]) {
			kfree(connkeys);
			return -EINVAL;
		}
		memcpy(&connect.ht_capa,
		       nla_data(info->attrs[NL80211_ATTR_HT_CAPABILITY]),
		       sizeof(connect.ht_capa));
	}

	if (nla_get_flag(info->attrs[NL80211_ATTR_DISABLE_VHT]))
		connect.flags |= ASSOC_REQ_DISABLE_VHT;

	if (info->attrs[NL80211_ATTR_VHT_CAPABILITY_MASK])
		memcpy(&connect.vht_capa_mask,
		       nla_data(info->attrs[NL80211_ATTR_VHT_CAPABILITY_MASK]),
		       sizeof(connect.vht_capa_mask));

	if (info->attrs[NL80211_ATTR_VHT_CAPABILITY]) {
		if (!info->attrs[NL80211_ATTR_VHT_CAPABILITY_MASK]) {
			kfree(connkeys);
			return -EINVAL;
		}
		memcpy(&connect.vht_capa,
		       nla_data(info->attrs[NL80211_ATTR_VHT_CAPABILITY]),
		       sizeof(connect.vht_capa));
	}

	err = cfg80211_connect(rdev, dev, &connect, connkeys);
	if (err)
		kfree(connkeys);
	return err;
}

static int nl80211_disconnect(struct sk_buff *skb, struct genl_info *info)
{
	struct cfg80211_registered_device *rdev = info->user_ptr[0];
	struct net_device *dev = info->user_ptr[1];
	u16 reason;

	if (!info->attrs[NL80211_ATTR_REASON_CODE])
		reason = WLAN_REASON_DEAUTH_LEAVING;
	else
		reason = nla_get_u16(info->attrs[NL80211_ATTR_REASON_CODE]);

	if (reason == 0)
		return -EINVAL;

	if (dev->ieee80211_ptr->iftype != NL80211_IFTYPE_STATION &&
	    dev->ieee80211_ptr->iftype != NL80211_IFTYPE_P2P_CLIENT)
		return -EOPNOTSUPP;

	return cfg80211_disconnect(rdev, dev, reason, true);
}

static int nl80211_wiphy_netns(struct sk_buff *skb, struct genl_info *info)
{
	struct cfg80211_registered_device *rdev = info->user_ptr[0];
	struct net *net;
	int err;
	u32 pid;

	if (!info->attrs[NL80211_ATTR_PID])
		return -EINVAL;

	pid = nla_get_u32(info->attrs[NL80211_ATTR_PID]);

	net = get_net_ns_by_pid(pid);
	if (IS_ERR(net))
		return PTR_ERR(net);

	err = 0;

	/* check if anything to do */
	if (!net_eq(wiphy_net(&rdev->wiphy), net))
		err = cfg80211_switch_netns(rdev, net);

	put_net(net);
	return err;
}

static int nl80211_setdel_pmksa(struct sk_buff *skb, struct genl_info *info)
{
	struct cfg80211_registered_device *rdev = info->user_ptr[0];
	int (*rdev_ops)(struct wiphy *wiphy, struct net_device *dev,
			struct cfg80211_pmksa *pmksa) = NULL;
	struct net_device *dev = info->user_ptr[1];
	struct cfg80211_pmksa pmksa;

	memset(&pmksa, 0, sizeof(struct cfg80211_pmksa));

	if (!info->attrs[NL80211_ATTR_MAC])
		return -EINVAL;

	if (!info->attrs[NL80211_ATTR_PMKID])
		return -EINVAL;

	pmksa.pmkid = nla_data(info->attrs[NL80211_ATTR_PMKID]);
	pmksa.bssid = nla_data(info->attrs[NL80211_ATTR_MAC]);

	if (dev->ieee80211_ptr->iftype != NL80211_IFTYPE_STATION &&
	    dev->ieee80211_ptr->iftype != NL80211_IFTYPE_P2P_CLIENT)
		return -EOPNOTSUPP;

	switch (info->genlhdr->cmd) {
	case NL80211_CMD_SET_PMKSA:
		rdev_ops = rdev->ops->set_pmksa;
		break;
	case NL80211_CMD_DEL_PMKSA:
		rdev_ops = rdev->ops->del_pmksa;
		break;
	default:
		WARN_ON(1);
		break;
	}

	if (!rdev_ops)
		return -EOPNOTSUPP;

	return rdev_ops(&rdev->wiphy, dev, &pmksa);
}

static int nl80211_flush_pmksa(struct sk_buff *skb, struct genl_info *info)
{
	struct cfg80211_registered_device *rdev = info->user_ptr[0];
	struct net_device *dev = info->user_ptr[1];

	if (dev->ieee80211_ptr->iftype != NL80211_IFTYPE_STATION &&
	    dev->ieee80211_ptr->iftype != NL80211_IFTYPE_P2P_CLIENT)
		return -EOPNOTSUPP;

	if (!rdev->ops->flush_pmksa)
		return -EOPNOTSUPP;

	return rdev_flush_pmksa(rdev, dev);
}

static int nl80211_tdls_mgmt(struct sk_buff *skb, struct genl_info *info)
{
	struct cfg80211_registered_device *rdev = info->user_ptr[0];
	struct net_device *dev = info->user_ptr[1];
	u8 action_code, dialog_token;
	u16 status_code;
	u8 *peer;

	if (!(rdev->wiphy.flags & WIPHY_FLAG_SUPPORTS_TDLS) ||
	    !rdev->ops->tdls_mgmt)
		return -EOPNOTSUPP;

	if (!info->attrs[NL80211_ATTR_TDLS_ACTION] ||
	    !info->attrs[NL80211_ATTR_STATUS_CODE] ||
	    !info->attrs[NL80211_ATTR_TDLS_DIALOG_TOKEN] ||
	    !info->attrs[NL80211_ATTR_IE] ||
	    !info->attrs[NL80211_ATTR_MAC])
		return -EINVAL;

	peer = nla_data(info->attrs[NL80211_ATTR_MAC]);
	action_code = nla_get_u8(info->attrs[NL80211_ATTR_TDLS_ACTION]);
	status_code = nla_get_u16(info->attrs[NL80211_ATTR_STATUS_CODE]);
	dialog_token = nla_get_u8(info->attrs[NL80211_ATTR_TDLS_DIALOG_TOKEN]);

	return rdev_tdls_mgmt(rdev, dev, peer, action_code,
			      dialog_token, status_code,
			      nla_data(info->attrs[NL80211_ATTR_IE]),
			      nla_len(info->attrs[NL80211_ATTR_IE]));
}

static int nl80211_tdls_oper(struct sk_buff *skb, struct genl_info *info)
{
	struct cfg80211_registered_device *rdev = info->user_ptr[0];
	struct net_device *dev = info->user_ptr[1];
	enum nl80211_tdls_operation operation;
	u8 *peer;

	if (!(rdev->wiphy.flags & WIPHY_FLAG_SUPPORTS_TDLS) ||
	    !rdev->ops->tdls_oper)
		return -EOPNOTSUPP;

	if (!info->attrs[NL80211_ATTR_TDLS_OPERATION] ||
	    !info->attrs[NL80211_ATTR_MAC])
		return -EINVAL;

	operation = nla_get_u8(info->attrs[NL80211_ATTR_TDLS_OPERATION]);
	peer = nla_data(info->attrs[NL80211_ATTR_MAC]);

	return rdev_tdls_oper(rdev, dev, peer, operation);
}

static int nl80211_remain_on_channel(struct sk_buff *skb,
				     struct genl_info *info)
{
	struct cfg80211_registered_device *rdev = info->user_ptr[0];
	struct wireless_dev *wdev = info->user_ptr[1];
	struct cfg80211_chan_def chandef;
	struct sk_buff *msg;
	void *hdr;
	u64 cookie;
	u32 duration;
	int err;

	if (!info->attrs[NL80211_ATTR_WIPHY_FREQ] ||
	    !info->attrs[NL80211_ATTR_DURATION])
		return -EINVAL;

	duration = nla_get_u32(info->attrs[NL80211_ATTR_DURATION]);

	if (!rdev->ops->remain_on_channel ||
	    !(rdev->wiphy.flags & WIPHY_FLAG_HAS_REMAIN_ON_CHANNEL))
		return -EOPNOTSUPP;

	/*
	 * We should be on that channel for at least a minimum amount of
	 * time (10ms) but no longer than the driver supports.
	 */
	if (duration < NL80211_MIN_REMAIN_ON_CHANNEL_TIME ||
	    duration > rdev->wiphy.max_remain_on_channel_duration)
		return -EINVAL;

	err = nl80211_parse_chandef(rdev, info, &chandef);
	if (err)
		return err;

	msg = nlmsg_new(NLMSG_DEFAULT_SIZE, GFP_KERNEL);
	if (!msg)
		return -ENOMEM;

	hdr = nl80211hdr_put(msg, info->snd_portid, info->snd_seq, 0,
			     NL80211_CMD_REMAIN_ON_CHANNEL);

	if (IS_ERR(hdr)) {
		err = PTR_ERR(hdr);
		goto free_msg;
	}

	err = rdev_remain_on_channel(rdev, wdev, chandef.chan,
				     duration, &cookie);

	if (err)
		goto free_msg;

	if (nla_put_u64(msg, NL80211_ATTR_COOKIE, cookie))
		goto nla_put_failure;

	genlmsg_end(msg, hdr);

	return genlmsg_reply(msg, info);

 nla_put_failure:
	err = -ENOBUFS;
 free_msg:
	nlmsg_free(msg);
	return err;
}

static int nl80211_cancel_remain_on_channel(struct sk_buff *skb,
					    struct genl_info *info)
{
	struct cfg80211_registered_device *rdev = info->user_ptr[0];
	struct wireless_dev *wdev = info->user_ptr[1];
	u64 cookie;

	if (!info->attrs[NL80211_ATTR_COOKIE])
		return -EINVAL;

	if (!rdev->ops->cancel_remain_on_channel)
		return -EOPNOTSUPP;

	cookie = nla_get_u64(info->attrs[NL80211_ATTR_COOKIE]);

	return rdev_cancel_remain_on_channel(rdev, wdev, cookie);
}

static u32 rateset_to_mask(struct ieee80211_supported_band *sband,
			   u8 *rates, u8 rates_len)
{
	u8 i;
	u32 mask = 0;

	for (i = 0; i < rates_len; i++) {
		int rate = (rates[i] & 0x7f) * 5;
		int ridx;
		for (ridx = 0; ridx < sband->n_bitrates; ridx++) {
			struct ieee80211_rate *srate =
				&sband->bitrates[ridx];
			if (rate == srate->bitrate) {
				mask |= 1 << ridx;
				break;
			}
		}
		if (ridx == sband->n_bitrates)
			return 0; /* rate not found */
	}

	return mask;
}

static bool ht_rateset_to_mask(struct ieee80211_supported_band *sband,
			       u8 *rates, u8 rates_len,
			       u8 mcs[IEEE80211_HT_MCS_MASK_LEN])
{
	u8 i;

	memset(mcs, 0, IEEE80211_HT_MCS_MASK_LEN);

	for (i = 0; i < rates_len; i++) {
		int ridx, rbit;

		ridx = rates[i] / 8;
		rbit = BIT(rates[i] % 8);

		/* check validity */
		if ((ridx < 0) || (ridx >= IEEE80211_HT_MCS_MASK_LEN))
			return false;

		/* check availability */
		if (sband->ht_cap.mcs.rx_mask[ridx] & rbit)
			mcs[ridx] |= rbit;
		else
			return false;
	}

	return true;
}

static const struct nla_policy nl80211_txattr_policy[NL80211_TXRATE_MAX + 1] = {
	[NL80211_TXRATE_LEGACY] = { .type = NLA_BINARY,
				    .len = NL80211_MAX_SUPP_RATES },
	[NL80211_TXRATE_MCS] = { .type = NLA_BINARY,
				 .len = NL80211_MAX_SUPP_HT_RATES },
};

static int nl80211_set_tx_bitrate_mask(struct sk_buff *skb,
				       struct genl_info *info)
{
	struct nlattr *tb[NL80211_TXRATE_MAX + 1];
	struct cfg80211_registered_device *rdev = info->user_ptr[0];
	struct cfg80211_bitrate_mask mask;
	int rem, i;
	struct net_device *dev = info->user_ptr[1];
	struct nlattr *tx_rates;
	struct ieee80211_supported_band *sband;

	if (info->attrs[NL80211_ATTR_TX_RATES] == NULL)
		return -EINVAL;

	if (!rdev->ops->set_bitrate_mask)
		return -EOPNOTSUPP;

	memset(&mask, 0, sizeof(mask));
	/* Default to all rates enabled */
	for (i = 0; i < IEEE80211_NUM_BANDS; i++) {
		sband = rdev->wiphy.bands[i];
		mask.control[i].legacy =
			sband ? (1 << sband->n_bitrates) - 1 : 0;
		if (sband)
			memcpy(mask.control[i].mcs,
			       sband->ht_cap.mcs.rx_mask,
			       sizeof(mask.control[i].mcs));
		else
			memset(mask.control[i].mcs, 0,
			       sizeof(mask.control[i].mcs));
	}

	/*
	 * The nested attribute uses enum nl80211_band as the index. This maps
	 * directly to the enum ieee80211_band values used in cfg80211.
	 */
	BUILD_BUG_ON(NL80211_MAX_SUPP_HT_RATES > IEEE80211_HT_MCS_MASK_LEN * 8);
	nla_for_each_nested(tx_rates, info->attrs[NL80211_ATTR_TX_RATES], rem)
	{
		enum ieee80211_band band = nla_type(tx_rates);
		if (band < 0 || band >= IEEE80211_NUM_BANDS)
			return -EINVAL;
		sband = rdev->wiphy.bands[band];
		if (sband == NULL)
			return -EINVAL;
		nla_parse(tb, NL80211_TXRATE_MAX, nla_data(tx_rates),
			  nla_len(tx_rates), nl80211_txattr_policy);
		if (tb[NL80211_TXRATE_LEGACY]) {
			mask.control[band].legacy = rateset_to_mask(
				sband,
				nla_data(tb[NL80211_TXRATE_LEGACY]),
				nla_len(tb[NL80211_TXRATE_LEGACY]));
			if ((mask.control[band].legacy == 0) &&
			    nla_len(tb[NL80211_TXRATE_LEGACY]))
				return -EINVAL;
		}
		if (tb[NL80211_TXRATE_MCS]) {
			if (!ht_rateset_to_mask(
					sband,
					nla_data(tb[NL80211_TXRATE_MCS]),
					nla_len(tb[NL80211_TXRATE_MCS]),
					mask.control[band].mcs))
				return -EINVAL;
		}

		if (mask.control[band].legacy == 0) {
			/* don't allow empty legacy rates if HT
			 * is not even supported. */
			if (!rdev->wiphy.bands[band]->ht_cap.ht_supported)
				return -EINVAL;

			for (i = 0; i < IEEE80211_HT_MCS_MASK_LEN; i++)
				if (mask.control[band].mcs[i])
					break;

			/* legacy and mcs rates may not be both empty */
			if (i == IEEE80211_HT_MCS_MASK_LEN)
				return -EINVAL;
		}
	}

	return rdev_set_bitrate_mask(rdev, dev, NULL, &mask);
}

static int nl80211_register_mgmt(struct sk_buff *skb, struct genl_info *info)
{
	struct cfg80211_registered_device *rdev = info->user_ptr[0];
	struct wireless_dev *wdev = info->user_ptr[1];
	u16 frame_type = IEEE80211_FTYPE_MGMT | IEEE80211_STYPE_ACTION;

	if (!info->attrs[NL80211_ATTR_FRAME_MATCH])
		return -EINVAL;

	if (info->attrs[NL80211_ATTR_FRAME_TYPE])
		frame_type = nla_get_u16(info->attrs[NL80211_ATTR_FRAME_TYPE]);

	switch (wdev->iftype) {
	case NL80211_IFTYPE_STATION:
	case NL80211_IFTYPE_ADHOC:
	case NL80211_IFTYPE_P2P_CLIENT:
	case NL80211_IFTYPE_AP:
	case NL80211_IFTYPE_AP_VLAN:
	case NL80211_IFTYPE_MESH_POINT:
	case NL80211_IFTYPE_P2P_GO:
	case NL80211_IFTYPE_P2P_DEVICE:
		break;
	default:
		return -EOPNOTSUPP;
	}

	/* not much point in registering if we can't reply */
	if (!rdev->ops->mgmt_tx)
		return -EOPNOTSUPP;

	return cfg80211_mlme_register_mgmt(wdev, info->snd_portid, frame_type,
			nla_data(info->attrs[NL80211_ATTR_FRAME_MATCH]),
			nla_len(info->attrs[NL80211_ATTR_FRAME_MATCH]));
}

static int nl80211_tx_mgmt(struct sk_buff *skb, struct genl_info *info)
{
	struct cfg80211_registered_device *rdev = info->user_ptr[0];
	struct wireless_dev *wdev = info->user_ptr[1];
	struct cfg80211_chan_def chandef;
	int err;
	void *hdr = NULL;
	u64 cookie;
	struct sk_buff *msg = NULL;
	unsigned int wait = 0;
	bool offchan, no_cck, dont_wait_for_ack;

	dont_wait_for_ack = info->attrs[NL80211_ATTR_DONT_WAIT_FOR_ACK];

	if (!info->attrs[NL80211_ATTR_FRAME])
		return -EINVAL;

	if (!rdev->ops->mgmt_tx)
		return -EOPNOTSUPP;

	switch (wdev->iftype) {
	case NL80211_IFTYPE_STATION:
	case NL80211_IFTYPE_ADHOC:
	case NL80211_IFTYPE_P2P_CLIENT:
	case NL80211_IFTYPE_AP:
	case NL80211_IFTYPE_AP_VLAN:
	case NL80211_IFTYPE_MESH_POINT:
	case NL80211_IFTYPE_P2P_GO:
	case NL80211_IFTYPE_P2P_DEVICE:
		break;
	default:
		return -EOPNOTSUPP;
	}

	if (info->attrs[NL80211_ATTR_DURATION]) {
		if (!(rdev->wiphy.flags & WIPHY_FLAG_OFFCHAN_TX))
			return -EINVAL;
		wait = nla_get_u32(info->attrs[NL80211_ATTR_DURATION]);

		/*
		 * We should wait on the channel for at least a minimum amount
		 * of time (10ms) but no longer than the driver supports.
		 */
		if (wait < NL80211_MIN_REMAIN_ON_CHANNEL_TIME ||
		    wait > rdev->wiphy.max_remain_on_channel_duration)
			return -EINVAL;

	}

	offchan = info->attrs[NL80211_ATTR_OFFCHANNEL_TX_OK];

	if (offchan && !(rdev->wiphy.flags & WIPHY_FLAG_OFFCHAN_TX))
		return -EINVAL;

	no_cck = nla_get_flag(info->attrs[NL80211_ATTR_TX_NO_CCK_RATE]);

	err = nl80211_parse_chandef(rdev, info, &chandef);
	if (err)
		return err;

	if (!dont_wait_for_ack) {
		msg = nlmsg_new(NLMSG_DEFAULT_SIZE, GFP_KERNEL);
		if (!msg)
			return -ENOMEM;

		hdr = nl80211hdr_put(msg, info->snd_portid, info->snd_seq, 0,
				     NL80211_CMD_FRAME);

		if (IS_ERR(hdr)) {
			err = PTR_ERR(hdr);
			goto free_msg;
		}
	}

	err = cfg80211_mlme_mgmt_tx(rdev, wdev, chandef.chan, offchan, wait,
				    nla_data(info->attrs[NL80211_ATTR_FRAME]),
				    nla_len(info->attrs[NL80211_ATTR_FRAME]),
				    no_cck, dont_wait_for_ack, &cookie);
	if (err)
		goto free_msg;

	if (msg) {
		if (nla_put_u64(msg, NL80211_ATTR_COOKIE, cookie))
			goto nla_put_failure;

		genlmsg_end(msg, hdr);
		return genlmsg_reply(msg, info);
	}

	return 0;

 nla_put_failure:
	err = -ENOBUFS;
 free_msg:
	nlmsg_free(msg);
	return err;
}

static int nl80211_tx_mgmt_cancel_wait(struct sk_buff *skb, struct genl_info *info)
{
	struct cfg80211_registered_device *rdev = info->user_ptr[0];
	struct wireless_dev *wdev = info->user_ptr[1];
	u64 cookie;

	if (!info->attrs[NL80211_ATTR_COOKIE])
		return -EINVAL;

	if (!rdev->ops->mgmt_tx_cancel_wait)
		return -EOPNOTSUPP;

	switch (wdev->iftype) {
	case NL80211_IFTYPE_STATION:
	case NL80211_IFTYPE_ADHOC:
	case NL80211_IFTYPE_P2P_CLIENT:
	case NL80211_IFTYPE_AP:
	case NL80211_IFTYPE_AP_VLAN:
	case NL80211_IFTYPE_P2P_GO:
	case NL80211_IFTYPE_P2P_DEVICE:
		break;
	default:
		return -EOPNOTSUPP;
	}

	cookie = nla_get_u64(info->attrs[NL80211_ATTR_COOKIE]);

	return rdev_mgmt_tx_cancel_wait(rdev, wdev, cookie);
}

static int nl80211_set_power_save(struct sk_buff *skb, struct genl_info *info)
{
	struct cfg80211_registered_device *rdev = info->user_ptr[0];
	struct wireless_dev *wdev;
	struct net_device *dev = info->user_ptr[1];
	u8 ps_state;
	bool state;
	int err;

	if (!info->attrs[NL80211_ATTR_PS_STATE])
		return -EINVAL;

	ps_state = nla_get_u32(info->attrs[NL80211_ATTR_PS_STATE]);

	if (ps_state != NL80211_PS_DISABLED && ps_state != NL80211_PS_ENABLED)
		return -EINVAL;

	wdev = dev->ieee80211_ptr;

	if (!rdev->ops->set_power_mgmt)
		return -EOPNOTSUPP;

	state = (ps_state == NL80211_PS_ENABLED) ? true : false;

	if (state == wdev->ps)
		return 0;

	err = rdev_set_power_mgmt(rdev, dev, state, wdev->ps_timeout);
	if (!err)
		wdev->ps = state;
	return err;
}

static int nl80211_get_power_save(struct sk_buff *skb, struct genl_info *info)
{
	struct cfg80211_registered_device *rdev = info->user_ptr[0];
	enum nl80211_ps_state ps_state;
	struct wireless_dev *wdev;
	struct net_device *dev = info->user_ptr[1];
	struct sk_buff *msg;
	void *hdr;
	int err;

	wdev = dev->ieee80211_ptr;

	if (!rdev->ops->set_power_mgmt)
		return -EOPNOTSUPP;

	msg = nlmsg_new(NLMSG_DEFAULT_SIZE, GFP_KERNEL);
	if (!msg)
		return -ENOMEM;

	hdr = nl80211hdr_put(msg, info->snd_portid, info->snd_seq, 0,
			     NL80211_CMD_GET_POWER_SAVE);
	if (!hdr) {
		err = -ENOBUFS;
		goto free_msg;
	}

	if (wdev->ps)
		ps_state = NL80211_PS_ENABLED;
	else
		ps_state = NL80211_PS_DISABLED;

	if (nla_put_u32(msg, NL80211_ATTR_PS_STATE, ps_state))
		goto nla_put_failure;

	genlmsg_end(msg, hdr);
	return genlmsg_reply(msg, info);

 nla_put_failure:
	err = -ENOBUFS;
 free_msg:
	nlmsg_free(msg);
	return err;
}

static struct nla_policy
nl80211_attr_cqm_policy[NL80211_ATTR_CQM_MAX + 1] __read_mostly = {
	[NL80211_ATTR_CQM_RSSI_THOLD] = { .type = NLA_U32 },
	[NL80211_ATTR_CQM_RSSI_HYST] = { .type = NLA_U32 },
	[NL80211_ATTR_CQM_RSSI_THRESHOLD_EVENT] = { .type = NLA_U32 },
	[NL80211_ATTR_CQM_TXE_RATE] = { .type = NLA_U32 },
	[NL80211_ATTR_CQM_TXE_PKTS] = { .type = NLA_U32 },
	[NL80211_ATTR_CQM_TXE_INTVL] = { .type = NLA_U32 },
};

static int nl80211_set_cqm_txe(struct genl_info *info,
			       u32 rate, u32 pkts, u32 intvl)
{
	struct cfg80211_registered_device *rdev = info->user_ptr[0];
	struct wireless_dev *wdev;
	struct net_device *dev = info->user_ptr[1];

	if (rate > 100 || intvl > NL80211_CQM_TXE_MAX_INTVL)
		return -EINVAL;

	wdev = dev->ieee80211_ptr;

	if (!rdev->ops->set_cqm_txe_config)
		return -EOPNOTSUPP;

	if (wdev->iftype != NL80211_IFTYPE_STATION &&
	    wdev->iftype != NL80211_IFTYPE_P2P_CLIENT)
		return -EOPNOTSUPP;

	return rdev_set_cqm_txe_config(rdev, dev, rate, pkts, intvl);
}

static int nl80211_set_cqm_rssi(struct genl_info *info,
				s32 threshold, u32 hysteresis)
{
	struct cfg80211_registered_device *rdev = info->user_ptr[0];
	struct wireless_dev *wdev;
	struct net_device *dev = info->user_ptr[1];

	if (threshold > 0)
		return -EINVAL;

	wdev = dev->ieee80211_ptr;

	if (!rdev->ops->set_cqm_rssi_config)
		return -EOPNOTSUPP;

	if (wdev->iftype != NL80211_IFTYPE_STATION &&
	    wdev->iftype != NL80211_IFTYPE_P2P_CLIENT)
		return -EOPNOTSUPP;

	return rdev_set_cqm_rssi_config(rdev, dev, threshold, hysteresis);
}

static int nl80211_set_cqm(struct sk_buff *skb, struct genl_info *info)
{
	struct nlattr *attrs[NL80211_ATTR_CQM_MAX + 1];
	struct nlattr *cqm;
	int err;

	cqm = info->attrs[NL80211_ATTR_CQM];
	if (!cqm) {
		err = -EINVAL;
		goto out;
	}

	err = nla_parse_nested(attrs, NL80211_ATTR_CQM_MAX, cqm,
			       nl80211_attr_cqm_policy);
	if (err)
		goto out;

	if (attrs[NL80211_ATTR_CQM_RSSI_THOLD] &&
	    attrs[NL80211_ATTR_CQM_RSSI_HYST]) {
		s32 threshold;
		u32 hysteresis;
		threshold = nla_get_u32(attrs[NL80211_ATTR_CQM_RSSI_THOLD]);
		hysteresis = nla_get_u32(attrs[NL80211_ATTR_CQM_RSSI_HYST]);
		err = nl80211_set_cqm_rssi(info, threshold, hysteresis);
	} else if (attrs[NL80211_ATTR_CQM_TXE_RATE] &&
		   attrs[NL80211_ATTR_CQM_TXE_PKTS] &&
		   attrs[NL80211_ATTR_CQM_TXE_INTVL]) {
		u32 rate, pkts, intvl;
		rate = nla_get_u32(attrs[NL80211_ATTR_CQM_TXE_RATE]);
		pkts = nla_get_u32(attrs[NL80211_ATTR_CQM_TXE_PKTS]);
		intvl = nla_get_u32(attrs[NL80211_ATTR_CQM_TXE_INTVL]);
		err = nl80211_set_cqm_txe(info, rate, pkts, intvl);
	} else
		err = -EINVAL;

out:
	return err;
}

static int nl80211_join_mesh(struct sk_buff *skb, struct genl_info *info)
{
	struct cfg80211_registered_device *rdev = info->user_ptr[0];
	struct net_device *dev = info->user_ptr[1];
	struct mesh_config cfg;
	struct mesh_setup setup;
	int err;

	/* start with default */
	memcpy(&cfg, &default_mesh_config, sizeof(cfg));
	memcpy(&setup, &default_mesh_setup, sizeof(setup));

	if (info->attrs[NL80211_ATTR_MESH_CONFIG]) {
		/* and parse parameters if given */
		err = nl80211_parse_mesh_config(info, &cfg, NULL);
		if (err)
			return err;
	}

	if (!info->attrs[NL80211_ATTR_MESH_ID] ||
	    !nla_len(info->attrs[NL80211_ATTR_MESH_ID]))
		return -EINVAL;

	setup.mesh_id = nla_data(info->attrs[NL80211_ATTR_MESH_ID]);
	setup.mesh_id_len = nla_len(info->attrs[NL80211_ATTR_MESH_ID]);

	if (info->attrs[NL80211_ATTR_MCAST_RATE] &&
	    !nl80211_parse_mcast_rate(rdev, setup.mcast_rate,
			    nla_get_u32(info->attrs[NL80211_ATTR_MCAST_RATE])))
			return -EINVAL;

	if (info->attrs[NL80211_ATTR_BEACON_INTERVAL]) {
		setup.beacon_interval =
			nla_get_u32(info->attrs[NL80211_ATTR_BEACON_INTERVAL]);
		if (setup.beacon_interval < 10 ||
		    setup.beacon_interval > 10000)
			return -EINVAL;
	}

	if (info->attrs[NL80211_ATTR_DTIM_PERIOD]) {
		setup.dtim_period =
			nla_get_u32(info->attrs[NL80211_ATTR_DTIM_PERIOD]);
		if (setup.dtim_period < 1 || setup.dtim_period > 100)
			return -EINVAL;
	}

	if (info->attrs[NL80211_ATTR_MESH_SETUP]) {
		/* parse additional setup parameters if given */
		err = nl80211_parse_mesh_setup(info, &setup);
		if (err)
			return err;
	}

	if (setup.user_mpm)
		cfg.auto_open_plinks = false;

	if (info->attrs[NL80211_ATTR_WIPHY_FREQ]) {
		err = nl80211_parse_chandef(rdev, info, &setup.chandef);
		if (err)
			return err;
	} else {
		/* cfg80211_join_mesh() will sort it out */
		setup.chandef.chan = NULL;
	}

	return cfg80211_join_mesh(rdev, dev, &setup, &cfg);
}

static int nl80211_leave_mesh(struct sk_buff *skb, struct genl_info *info)
{
	struct cfg80211_registered_device *rdev = info->user_ptr[0];
	struct net_device *dev = info->user_ptr[1];

	return cfg80211_leave_mesh(rdev, dev);
}

#ifdef CONFIG_PM
static int nl80211_send_wowlan_patterns(struct sk_buff *msg,
					struct cfg80211_registered_device *rdev)
{
	struct nlattr *nl_pats, *nl_pat;
	int i, pat_len;

	if (!rdev->wowlan->n_patterns)
		return 0;

	nl_pats = nla_nest_start(msg, NL80211_WOWLAN_TRIG_PKT_PATTERN);
	if (!nl_pats)
		return -ENOBUFS;

	for (i = 0; i < rdev->wowlan->n_patterns; i++) {
		nl_pat = nla_nest_start(msg, i + 1);
		if (!nl_pat)
			return -ENOBUFS;
		pat_len = rdev->wowlan->patterns[i].pattern_len;
		if (nla_put(msg, NL80211_WOWLAN_PKTPAT_MASK,
			    DIV_ROUND_UP(pat_len, 8),
			    rdev->wowlan->patterns[i].mask) ||
		    nla_put(msg, NL80211_WOWLAN_PKTPAT_PATTERN,
			    pat_len, rdev->wowlan->patterns[i].pattern) ||
		    nla_put_u32(msg, NL80211_WOWLAN_PKTPAT_OFFSET,
				rdev->wowlan->patterns[i].pkt_offset))
			return -ENOBUFS;
		nla_nest_end(msg, nl_pat);
	}
	nla_nest_end(msg, nl_pats);

	return 0;
}

static int nl80211_send_wowlan_tcp(struct sk_buff *msg,
				   struct cfg80211_wowlan_tcp *tcp)
{
	struct nlattr *nl_tcp;

	if (!tcp)
		return 0;

	nl_tcp = nla_nest_start(msg, NL80211_WOWLAN_TRIG_TCP_CONNECTION);
	if (!nl_tcp)
		return -ENOBUFS;

	if (nla_put_be32(msg, NL80211_WOWLAN_TCP_SRC_IPV4, tcp->src) ||
	    nla_put_be32(msg, NL80211_WOWLAN_TCP_DST_IPV4, tcp->dst) ||
	    nla_put(msg, NL80211_WOWLAN_TCP_DST_MAC, ETH_ALEN, tcp->dst_mac) ||
	    nla_put_u16(msg, NL80211_WOWLAN_TCP_SRC_PORT, tcp->src_port) ||
	    nla_put_u16(msg, NL80211_WOWLAN_TCP_DST_PORT, tcp->dst_port) ||
	    nla_put(msg, NL80211_WOWLAN_TCP_DATA_PAYLOAD,
		    tcp->payload_len, tcp->payload) ||
	    nla_put_u32(msg, NL80211_WOWLAN_TCP_DATA_INTERVAL,
			tcp->data_interval) ||
	    nla_put(msg, NL80211_WOWLAN_TCP_WAKE_PAYLOAD,
		    tcp->wake_len, tcp->wake_data) ||
	    nla_put(msg, NL80211_WOWLAN_TCP_WAKE_MASK,
		    DIV_ROUND_UP(tcp->wake_len, 8), tcp->wake_mask))
		return -ENOBUFS;

	if (tcp->payload_seq.len &&
	    nla_put(msg, NL80211_WOWLAN_TCP_DATA_PAYLOAD_SEQ,
		    sizeof(tcp->payload_seq), &tcp->payload_seq))
		return -ENOBUFS;

	if (tcp->payload_tok.len &&
	    nla_put(msg, NL80211_WOWLAN_TCP_DATA_PAYLOAD_TOKEN,
		    sizeof(tcp->payload_tok) + tcp->tokens_size,
		    &tcp->payload_tok))
		return -ENOBUFS;

	nla_nest_end(msg, nl_tcp);

	return 0;
}

static int nl80211_get_wowlan(struct sk_buff *skb, struct genl_info *info)
{
	struct cfg80211_registered_device *rdev = info->user_ptr[0];
	struct sk_buff *msg;
	void *hdr;
	u32 size = NLMSG_DEFAULT_SIZE;

	if (!rdev->wiphy.wowlan.flags && !rdev->wiphy.wowlan.n_patterns &&
	    !rdev->wiphy.wowlan.tcp)
		return -EOPNOTSUPP;

	if (rdev->wowlan && rdev->wowlan->tcp) {
		/* adjust size to have room for all the data */
		size += rdev->wowlan->tcp->tokens_size +
			rdev->wowlan->tcp->payload_len +
			rdev->wowlan->tcp->wake_len +
			rdev->wowlan->tcp->wake_len / 8;
	}

	msg = nlmsg_new(size, GFP_KERNEL);
	if (!msg)
		return -ENOMEM;

	hdr = nl80211hdr_put(msg, info->snd_portid, info->snd_seq, 0,
			     NL80211_CMD_GET_WOWLAN);
	if (!hdr)
		goto nla_put_failure;

	if (rdev->wowlan) {
		struct nlattr *nl_wowlan;

		nl_wowlan = nla_nest_start(msg, NL80211_ATTR_WOWLAN_TRIGGERS);
		if (!nl_wowlan)
			goto nla_put_failure;

		if ((rdev->wowlan->any &&
		     nla_put_flag(msg, NL80211_WOWLAN_TRIG_ANY)) ||
		    (rdev->wowlan->disconnect &&
		     nla_put_flag(msg, NL80211_WOWLAN_TRIG_DISCONNECT)) ||
		    (rdev->wowlan->magic_pkt &&
		     nla_put_flag(msg, NL80211_WOWLAN_TRIG_MAGIC_PKT)) ||
		    (rdev->wowlan->gtk_rekey_failure &&
		     nla_put_flag(msg, NL80211_WOWLAN_TRIG_GTK_REKEY_FAILURE)) ||
		    (rdev->wowlan->eap_identity_req &&
		     nla_put_flag(msg, NL80211_WOWLAN_TRIG_EAP_IDENT_REQUEST)) ||
		    (rdev->wowlan->four_way_handshake &&
		     nla_put_flag(msg, NL80211_WOWLAN_TRIG_4WAY_HANDSHAKE)) ||
		    (rdev->wowlan->rfkill_release &&
		     nla_put_flag(msg, NL80211_WOWLAN_TRIG_RFKILL_RELEASE)))
			goto nla_put_failure;

		if (nl80211_send_wowlan_patterns(msg, rdev))
			goto nla_put_failure;

		if (nl80211_send_wowlan_tcp(msg, rdev->wowlan->tcp))
			goto nla_put_failure;

		nla_nest_end(msg, nl_wowlan);
	}

	genlmsg_end(msg, hdr);
	return genlmsg_reply(msg, info);

nla_put_failure:
	nlmsg_free(msg);
	return -ENOBUFS;
}

static int nl80211_parse_wowlan_tcp(struct cfg80211_registered_device *rdev,
				    struct nlattr *attr,
				    struct cfg80211_wowlan *trig)
{
	struct nlattr *tb[NUM_NL80211_WOWLAN_TCP];
	struct cfg80211_wowlan_tcp *cfg;
	struct nl80211_wowlan_tcp_data_token *tok = NULL;
	struct nl80211_wowlan_tcp_data_seq *seq = NULL;
	u32 size;
	u32 data_size, wake_size, tokens_size = 0, wake_mask_size;
	int err, port;

	if (!rdev->wiphy.wowlan.tcp)
		return -EINVAL;

	err = nla_parse(tb, MAX_NL80211_WOWLAN_TCP,
			nla_data(attr), nla_len(attr),
			nl80211_wowlan_tcp_policy);
	if (err)
		return err;

	if (!tb[NL80211_WOWLAN_TCP_SRC_IPV4] ||
	    !tb[NL80211_WOWLAN_TCP_DST_IPV4] ||
	    !tb[NL80211_WOWLAN_TCP_DST_MAC] ||
	    !tb[NL80211_WOWLAN_TCP_DST_PORT] ||
	    !tb[NL80211_WOWLAN_TCP_DATA_PAYLOAD] ||
	    !tb[NL80211_WOWLAN_TCP_DATA_INTERVAL] ||
	    !tb[NL80211_WOWLAN_TCP_WAKE_PAYLOAD] ||
	    !tb[NL80211_WOWLAN_TCP_WAKE_MASK])
		return -EINVAL;

	data_size = nla_len(tb[NL80211_WOWLAN_TCP_DATA_PAYLOAD]);
	if (data_size > rdev->wiphy.wowlan.tcp->data_payload_max)
		return -EINVAL;

	if (nla_get_u32(tb[NL80211_WOWLAN_TCP_DATA_INTERVAL]) >
			rdev->wiphy.wowlan.tcp->data_interval_max ||
	    nla_get_u32(tb[NL80211_WOWLAN_TCP_DATA_INTERVAL]) == 0)
		return -EINVAL;

	wake_size = nla_len(tb[NL80211_WOWLAN_TCP_WAKE_PAYLOAD]);
	if (wake_size > rdev->wiphy.wowlan.tcp->wake_payload_max)
		return -EINVAL;

	wake_mask_size = nla_len(tb[NL80211_WOWLAN_TCP_WAKE_MASK]);
	if (wake_mask_size != DIV_ROUND_UP(wake_size, 8))
		return -EINVAL;

	if (tb[NL80211_WOWLAN_TCP_DATA_PAYLOAD_TOKEN]) {
		u32 tokln = nla_len(tb[NL80211_WOWLAN_TCP_DATA_PAYLOAD_TOKEN]);

		tok = nla_data(tb[NL80211_WOWLAN_TCP_DATA_PAYLOAD_TOKEN]);
		tokens_size = tokln - sizeof(*tok);

		if (!tok->len || tokens_size % tok->len)
			return -EINVAL;
		if (!rdev->wiphy.wowlan.tcp->tok)
			return -EINVAL;
		if (tok->len > rdev->wiphy.wowlan.tcp->tok->max_len)
			return -EINVAL;
		if (tok->len < rdev->wiphy.wowlan.tcp->tok->min_len)
			return -EINVAL;
		if (tokens_size > rdev->wiphy.wowlan.tcp->tok->bufsize)
			return -EINVAL;
		if (tok->offset + tok->len > data_size)
			return -EINVAL;
	}

	if (tb[NL80211_WOWLAN_TCP_DATA_PAYLOAD_SEQ]) {
		seq = nla_data(tb[NL80211_WOWLAN_TCP_DATA_PAYLOAD_SEQ]);
		if (!rdev->wiphy.wowlan.tcp->seq)
			return -EINVAL;
		if (seq->len == 0 || seq->len > 4)
			return -EINVAL;
		if (seq->len + seq->offset > data_size)
			return -EINVAL;
	}

	size = sizeof(*cfg);
	size += data_size;
	size += wake_size + wake_mask_size;
	size += tokens_size;

	cfg = kzalloc(size, GFP_KERNEL);
	if (!cfg)
		return -ENOMEM;
	cfg->src = nla_get_be32(tb[NL80211_WOWLAN_TCP_SRC_IPV4]);
	cfg->dst = nla_get_be32(tb[NL80211_WOWLAN_TCP_DST_IPV4]);
	memcpy(cfg->dst_mac, nla_data(tb[NL80211_WOWLAN_TCP_DST_MAC]),
	       ETH_ALEN);
	if (tb[NL80211_WOWLAN_TCP_SRC_PORT])
		port = nla_get_u16(tb[NL80211_WOWLAN_TCP_SRC_PORT]);
	else
		port = 0;
#ifdef CONFIG_INET
	/* allocate a socket and port for it and use it */
	err = __sock_create(wiphy_net(&rdev->wiphy), PF_INET, SOCK_STREAM,
			    IPPROTO_TCP, &cfg->sock, 1);
	if (err) {
		kfree(cfg);
		return err;
	}
	if (inet_csk_get_port(cfg->sock->sk, port)) {
		sock_release(cfg->sock);
		kfree(cfg);
		return -EADDRINUSE;
	}
	cfg->src_port = inet_sk(cfg->sock->sk)->inet_num;
#else
	if (!port) {
		kfree(cfg);
		return -EINVAL;
	}
	cfg->src_port = port;
#endif

	cfg->dst_port = nla_get_u16(tb[NL80211_WOWLAN_TCP_DST_PORT]);
	cfg->payload_len = data_size;
	cfg->payload = (u8 *)cfg + sizeof(*cfg) + tokens_size;
	memcpy((void *)cfg->payload,
	       nla_data(tb[NL80211_WOWLAN_TCP_DATA_PAYLOAD]),
	       data_size);
	if (seq)
		cfg->payload_seq = *seq;
	cfg->data_interval = nla_get_u32(tb[NL80211_WOWLAN_TCP_DATA_INTERVAL]);
	cfg->wake_len = wake_size;
	cfg->wake_data = (u8 *)cfg + sizeof(*cfg) + tokens_size + data_size;
	memcpy((void *)cfg->wake_data,
	       nla_data(tb[NL80211_WOWLAN_TCP_WAKE_PAYLOAD]),
	       wake_size);
	cfg->wake_mask = (u8 *)cfg + sizeof(*cfg) + tokens_size +
			 data_size + wake_size;
	memcpy((void *)cfg->wake_mask,
	       nla_data(tb[NL80211_WOWLAN_TCP_WAKE_MASK]),
	       wake_mask_size);
	if (tok) {
		cfg->tokens_size = tokens_size;
		memcpy(&cfg->payload_tok, tok, sizeof(*tok) + tokens_size);
	}

	trig->tcp = cfg;

	return 0;
}

static int nl80211_set_wowlan(struct sk_buff *skb, struct genl_info *info)
{
	struct cfg80211_registered_device *rdev = info->user_ptr[0];
	struct nlattr *tb[NUM_NL80211_WOWLAN_TRIG];
	struct cfg80211_wowlan new_triggers = {};
	struct cfg80211_wowlan *ntrig;
	struct wiphy_wowlan_support *wowlan = &rdev->wiphy.wowlan;
	int err, i;
	bool prev_enabled = rdev->wowlan;

	if (!rdev->wiphy.wowlan.flags && !rdev->wiphy.wowlan.n_patterns &&
	    !rdev->wiphy.wowlan.tcp)
		return -EOPNOTSUPP;

	if (!info->attrs[NL80211_ATTR_WOWLAN_TRIGGERS]) {
		cfg80211_rdev_free_wowlan(rdev);
		rdev->wowlan = NULL;
		goto set_wakeup;
	}

	err = nla_parse(tb, MAX_NL80211_WOWLAN_TRIG,
			nla_data(info->attrs[NL80211_ATTR_WOWLAN_TRIGGERS]),
			nla_len(info->attrs[NL80211_ATTR_WOWLAN_TRIGGERS]),
			nl80211_wowlan_policy);
	if (err)
		return err;

	if (tb[NL80211_WOWLAN_TRIG_ANY]) {
		if (!(wowlan->flags & WIPHY_WOWLAN_ANY))
			return -EINVAL;
		new_triggers.any = true;
	}

	if (tb[NL80211_WOWLAN_TRIG_DISCONNECT]) {
		if (!(wowlan->flags & WIPHY_WOWLAN_DISCONNECT))
			return -EINVAL;
		new_triggers.disconnect = true;
	}

	if (tb[NL80211_WOWLAN_TRIG_MAGIC_PKT]) {
		if (!(wowlan->flags & WIPHY_WOWLAN_MAGIC_PKT))
			return -EINVAL;
		new_triggers.magic_pkt = true;
	}

	if (tb[NL80211_WOWLAN_TRIG_GTK_REKEY_SUPPORTED])
		return -EINVAL;

	if (tb[NL80211_WOWLAN_TRIG_GTK_REKEY_FAILURE]) {
		if (!(wowlan->flags & WIPHY_WOWLAN_GTK_REKEY_FAILURE))
			return -EINVAL;
		new_triggers.gtk_rekey_failure = true;
	}

	if (tb[NL80211_WOWLAN_TRIG_EAP_IDENT_REQUEST]) {
		if (!(wowlan->flags & WIPHY_WOWLAN_EAP_IDENTITY_REQ))
			return -EINVAL;
		new_triggers.eap_identity_req = true;
	}

	if (tb[NL80211_WOWLAN_TRIG_4WAY_HANDSHAKE]) {
		if (!(wowlan->flags & WIPHY_WOWLAN_4WAY_HANDSHAKE))
			return -EINVAL;
		new_triggers.four_way_handshake = true;
	}

	if (tb[NL80211_WOWLAN_TRIG_RFKILL_RELEASE]) {
		if (!(wowlan->flags & WIPHY_WOWLAN_RFKILL_RELEASE))
			return -EINVAL;
		new_triggers.rfkill_release = true;
	}

	if (tb[NL80211_WOWLAN_TRIG_PKT_PATTERN]) {
		struct nlattr *pat;
		int n_patterns = 0;
		int rem, pat_len, mask_len, pkt_offset;
		struct nlattr *pat_tb[NUM_NL80211_WOWLAN_PKTPAT];

		nla_for_each_nested(pat, tb[NL80211_WOWLAN_TRIG_PKT_PATTERN],
				    rem)
			n_patterns++;
		if (n_patterns > wowlan->n_patterns)
			return -EINVAL;

		new_triggers.patterns = kcalloc(n_patterns,
						sizeof(new_triggers.patterns[0]),
						GFP_KERNEL);
		if (!new_triggers.patterns)
			return -ENOMEM;

		new_triggers.n_patterns = n_patterns;
		i = 0;

		nla_for_each_nested(pat, tb[NL80211_WOWLAN_TRIG_PKT_PATTERN],
				    rem) {
			nla_parse(pat_tb, MAX_NL80211_WOWLAN_PKTPAT,
				  nla_data(pat), nla_len(pat), NULL);
			err = -EINVAL;
			if (!pat_tb[NL80211_WOWLAN_PKTPAT_MASK] ||
			    !pat_tb[NL80211_WOWLAN_PKTPAT_PATTERN])
				goto error;
			pat_len = nla_len(pat_tb[NL80211_WOWLAN_PKTPAT_PATTERN]);
			mask_len = DIV_ROUND_UP(pat_len, 8);
			if (nla_len(pat_tb[NL80211_WOWLAN_PKTPAT_MASK]) !=
			    mask_len)
				goto error;
			if (pat_len > wowlan->pattern_max_len ||
			    pat_len < wowlan->pattern_min_len)
				goto error;

			if (!pat_tb[NL80211_WOWLAN_PKTPAT_OFFSET])
				pkt_offset = 0;
			else
				pkt_offset = nla_get_u32(
					pat_tb[NL80211_WOWLAN_PKTPAT_OFFSET]);
			if (pkt_offset > wowlan->max_pkt_offset)
				goto error;
			new_triggers.patterns[i].pkt_offset = pkt_offset;

			new_triggers.patterns[i].mask =
				kmalloc(mask_len + pat_len, GFP_KERNEL);
			if (!new_triggers.patterns[i].mask) {
				err = -ENOMEM;
				goto error;
			}
			new_triggers.patterns[i].pattern =
				new_triggers.patterns[i].mask + mask_len;
			memcpy(new_triggers.patterns[i].mask,
			       nla_data(pat_tb[NL80211_WOWLAN_PKTPAT_MASK]),
			       mask_len);
			new_triggers.patterns[i].pattern_len = pat_len;
			memcpy(new_triggers.patterns[i].pattern,
			       nla_data(pat_tb[NL80211_WOWLAN_PKTPAT_PATTERN]),
			       pat_len);
			i++;
		}
	}

	if (tb[NL80211_WOWLAN_TRIG_TCP_CONNECTION]) {
		err = nl80211_parse_wowlan_tcp(
			rdev, tb[NL80211_WOWLAN_TRIG_TCP_CONNECTION],
			&new_triggers);
		if (err)
			goto error;
	}

	ntrig = kmemdup(&new_triggers, sizeof(new_triggers), GFP_KERNEL);
	if (!ntrig) {
		err = -ENOMEM;
		goto error;
	}
	cfg80211_rdev_free_wowlan(rdev);
	rdev->wowlan = ntrig;

 set_wakeup:
	if (rdev->ops->set_wakeup && prev_enabled != !!rdev->wowlan)
		rdev_set_wakeup(rdev, rdev->wowlan);

	return 0;
 error:
	for (i = 0; i < new_triggers.n_patterns; i++)
		kfree(new_triggers.patterns[i].mask);
	kfree(new_triggers.patterns);
	if (new_triggers.tcp && new_triggers.tcp->sock)
		sock_release(new_triggers.tcp->sock);
	kfree(new_triggers.tcp);
	return err;
}
#endif

static int nl80211_set_rekey_data(struct sk_buff *skb, struct genl_info *info)
{
	struct cfg80211_registered_device *rdev = info->user_ptr[0];
	struct net_device *dev = info->user_ptr[1];
	struct wireless_dev *wdev = dev->ieee80211_ptr;
	struct nlattr *tb[NUM_NL80211_REKEY_DATA];
	struct cfg80211_gtk_rekey_data rekey_data;
	int err;

	if (!info->attrs[NL80211_ATTR_REKEY_DATA])
		return -EINVAL;

	err = nla_parse(tb, MAX_NL80211_REKEY_DATA,
			nla_data(info->attrs[NL80211_ATTR_REKEY_DATA]),
			nla_len(info->attrs[NL80211_ATTR_REKEY_DATA]),
			nl80211_rekey_policy);
	if (err)
		return err;

	if (nla_len(tb[NL80211_REKEY_DATA_REPLAY_CTR]) != NL80211_REPLAY_CTR_LEN)
		return -ERANGE;
	if (nla_len(tb[NL80211_REKEY_DATA_KEK]) != NL80211_KEK_LEN)
		return -ERANGE;
	if (nla_len(tb[NL80211_REKEY_DATA_KCK]) != NL80211_KCK_LEN)
		return -ERANGE;

	memcpy(rekey_data.kek, nla_data(tb[NL80211_REKEY_DATA_KEK]),
	       NL80211_KEK_LEN);
	memcpy(rekey_data.kck, nla_data(tb[NL80211_REKEY_DATA_KCK]),
	       NL80211_KCK_LEN);
	memcpy(rekey_data.replay_ctr,
	       nla_data(tb[NL80211_REKEY_DATA_REPLAY_CTR]),
	       NL80211_REPLAY_CTR_LEN);

	wdev_lock(wdev);
	if (!wdev->current_bss) {
		err = -ENOTCONN;
		goto out;
	}

	if (!rdev->ops->set_rekey_data) {
		err = -EOPNOTSUPP;
		goto out;
	}

	err = rdev_set_rekey_data(rdev, dev, &rekey_data);
 out:
	wdev_unlock(wdev);
	return err;
}

static int nl80211_register_unexpected_frame(struct sk_buff *skb,
					     struct genl_info *info)
{
	struct net_device *dev = info->user_ptr[1];
	struct wireless_dev *wdev = dev->ieee80211_ptr;

	if (wdev->iftype != NL80211_IFTYPE_AP &&
	    wdev->iftype != NL80211_IFTYPE_P2P_GO)
		return -EINVAL;

	if (wdev->ap_unexpected_nlportid)
		return -EBUSY;

	wdev->ap_unexpected_nlportid = info->snd_portid;
	return 0;
}

static int nl80211_probe_client(struct sk_buff *skb,
				struct genl_info *info)
{
	struct cfg80211_registered_device *rdev = info->user_ptr[0];
	struct net_device *dev = info->user_ptr[1];
	struct wireless_dev *wdev = dev->ieee80211_ptr;
	struct sk_buff *msg;
	void *hdr;
	const u8 *addr;
	u64 cookie;
	int err;

	if (wdev->iftype != NL80211_IFTYPE_AP &&
	    wdev->iftype != NL80211_IFTYPE_P2P_GO)
		return -EOPNOTSUPP;

	if (!info->attrs[NL80211_ATTR_MAC])
		return -EINVAL;

	if (!rdev->ops->probe_client)
		return -EOPNOTSUPP;

	msg = nlmsg_new(NLMSG_DEFAULT_SIZE, GFP_KERNEL);
	if (!msg)
		return -ENOMEM;

	hdr = nl80211hdr_put(msg, info->snd_portid, info->snd_seq, 0,
			     NL80211_CMD_PROBE_CLIENT);

	if (IS_ERR(hdr)) {
		err = PTR_ERR(hdr);
		goto free_msg;
	}

	addr = nla_data(info->attrs[NL80211_ATTR_MAC]);

	err = rdev_probe_client(rdev, dev, addr, &cookie);
	if (err)
		goto free_msg;

	if (nla_put_u64(msg, NL80211_ATTR_COOKIE, cookie))
		goto nla_put_failure;

	genlmsg_end(msg, hdr);

	return genlmsg_reply(msg, info);

 nla_put_failure:
	err = -ENOBUFS;
 free_msg:
	nlmsg_free(msg);
	return err;
}

static int nl80211_register_beacons(struct sk_buff *skb, struct genl_info *info)
{
	struct cfg80211_registered_device *rdev = info->user_ptr[0];
	struct cfg80211_beacon_registration *reg, *nreg;
	int rv;

	if (!(rdev->wiphy.flags & WIPHY_FLAG_REPORTS_OBSS))
		return -EOPNOTSUPP;

	nreg = kzalloc(sizeof(*nreg), GFP_KERNEL);
	if (!nreg)
		return -ENOMEM;

	/* First, check if already registered. */
	spin_lock_bh(&rdev->beacon_registrations_lock);
	list_for_each_entry(reg, &rdev->beacon_registrations, list) {
		if (reg->nlportid == info->snd_portid) {
			rv = -EALREADY;
			goto out_err;
		}
	}
	/* Add it to the list */
	nreg->nlportid = info->snd_portid;
	list_add(&nreg->list, &rdev->beacon_registrations);

	spin_unlock_bh(&rdev->beacon_registrations_lock);

	return 0;
out_err:
	spin_unlock_bh(&rdev->beacon_registrations_lock);
	kfree(nreg);
	return rv;
}

static int nl80211_start_p2p_device(struct sk_buff *skb, struct genl_info *info)
{
	struct cfg80211_registered_device *rdev = info->user_ptr[0];
	struct wireless_dev *wdev = info->user_ptr[1];
	int err;

	if (!rdev->ops->start_p2p_device)
		return -EOPNOTSUPP;

	if (wdev->iftype != NL80211_IFTYPE_P2P_DEVICE)
		return -EOPNOTSUPP;

	if (wdev->p2p_started)
		return 0;

	mutex_lock(&rdev->devlist_mtx);
	err = cfg80211_can_add_interface(rdev, wdev->iftype);
	mutex_unlock(&rdev->devlist_mtx);
	if (err)
		return err;

	err = rdev_start_p2p_device(rdev, wdev);
	if (err)
		return err;

	wdev->p2p_started = true;
	mutex_lock(&rdev->devlist_mtx);
	rdev->opencount++;
	mutex_unlock(&rdev->devlist_mtx);

	return 0;
}

static int nl80211_stop_p2p_device(struct sk_buff *skb, struct genl_info *info)
{
	struct cfg80211_registered_device *rdev = info->user_ptr[0];
	struct wireless_dev *wdev = info->user_ptr[1];

	if (wdev->iftype != NL80211_IFTYPE_P2P_DEVICE)
		return -EOPNOTSUPP;

	if (!rdev->ops->stop_p2p_device)
		return -EOPNOTSUPP;

	mutex_lock(&rdev->devlist_mtx);
	mutex_lock(&rdev->sched_scan_mtx);
	cfg80211_stop_p2p_device(rdev, wdev);
	mutex_unlock(&rdev->sched_scan_mtx);
	mutex_unlock(&rdev->devlist_mtx);

	return 0;
}

static int nl80211_get_protocol_features(struct sk_buff *skb,
					 struct genl_info *info)
{
	void *hdr;
	struct sk_buff *msg;

	msg = nlmsg_new(NLMSG_DEFAULT_SIZE, GFP_KERNEL);
	if (!msg)
		return -ENOMEM;

	hdr = nl80211hdr_put(msg, info->snd_portid, info->snd_seq, 0,
			     NL80211_CMD_GET_PROTOCOL_FEATURES);
	if (!hdr)
		goto nla_put_failure;

	if (nla_put_u32(msg, NL80211_ATTR_PROTOCOL_FEATURES,
			NL80211_PROTOCOL_FEATURE_SPLIT_WIPHY_DUMP))
		goto nla_put_failure;

	genlmsg_end(msg, hdr);
	return genlmsg_reply(msg, info);

 nla_put_failure:
	kfree_skb(msg);
	return -ENOBUFS;
}

static int nl80211_update_ft_ies(struct sk_buff *skb, struct genl_info *info)
{
	struct cfg80211_registered_device *rdev = info->user_ptr[0];
	struct cfg80211_update_ft_ies_params ft_params;
	struct net_device *dev = info->user_ptr[1];

	if (!rdev->ops->update_ft_ies)
		return -EOPNOTSUPP;

	if (!info->attrs[NL80211_ATTR_MDID] ||
	    !is_valid_ie_attr(info->attrs[NL80211_ATTR_IE]))
		return -EINVAL;

	memset(&ft_params, 0, sizeof(ft_params));
	ft_params.md = nla_get_u16(info->attrs[NL80211_ATTR_MDID]);
	ft_params.ie = nla_data(info->attrs[NL80211_ATTR_IE]);
	ft_params.ie_len = nla_len(info->attrs[NL80211_ATTR_IE]);

	return rdev_update_ft_ies(rdev, dev, &ft_params);
}

static int nl80211_crit_protocol_start(struct sk_buff *skb,
				       struct genl_info *info)
{
	struct cfg80211_registered_device *rdev = info->user_ptr[0];
	struct wireless_dev *wdev = info->user_ptr[1];
	enum nl80211_crit_proto_id proto = NL80211_CRIT_PROTO_UNSPEC;
	u16 duration;
	int ret;

	if (!rdev->ops->crit_proto_start)
		return -EOPNOTSUPP;

	if (WARN_ON(!rdev->ops->crit_proto_stop))
		return -EINVAL;

	if (rdev->crit_proto_nlportid)
		return -EBUSY;

	/* determine protocol if provided */
	if (info->attrs[NL80211_ATTR_CRIT_PROT_ID])
		proto = nla_get_u16(info->attrs[NL80211_ATTR_CRIT_PROT_ID]);

	if (proto >= NUM_NL80211_CRIT_PROTO)
		return -EINVAL;

	/* timeout must be provided */
	if (!info->attrs[NL80211_ATTR_MAX_CRIT_PROT_DURATION])
		return -EINVAL;

	duration =
		nla_get_u16(info->attrs[NL80211_ATTR_MAX_CRIT_PROT_DURATION]);

	if (duration > NL80211_CRIT_PROTO_MAX_DURATION)
		return -ERANGE;

	ret = rdev_crit_proto_start(rdev, wdev, proto, duration);
	if (!ret)
		rdev->crit_proto_nlportid = info->snd_portid;

	return ret;
}

static int nl80211_crit_protocol_stop(struct sk_buff *skb,
				      struct genl_info *info)
{
	struct cfg80211_registered_device *rdev = info->user_ptr[0];
	struct wireless_dev *wdev = info->user_ptr[1];

	if (!rdev->ops->crit_proto_stop)
		return -EOPNOTSUPP;

	if (rdev->crit_proto_nlportid) {
		rdev->crit_proto_nlportid = 0;
		rdev_crit_proto_stop(rdev, wdev);
	}
	return 0;
}

#define NL80211_FLAG_NEED_WIPHY		0x01
#define NL80211_FLAG_NEED_NETDEV	0x02
#define NL80211_FLAG_NEED_RTNL		0x04
#define NL80211_FLAG_CHECK_NETDEV_UP	0x08
#define NL80211_FLAG_NEED_NETDEV_UP	(NL80211_FLAG_NEED_NETDEV |\
					 NL80211_FLAG_CHECK_NETDEV_UP)
#define NL80211_FLAG_NEED_WDEV		0x10
/* If a netdev is associated, it must be UP, P2P must be started */
#define NL80211_FLAG_NEED_WDEV_UP	(NL80211_FLAG_NEED_WDEV |\
					 NL80211_FLAG_CHECK_NETDEV_UP)

static int nl80211_pre_doit(struct genl_ops *ops, struct sk_buff *skb,
			    struct genl_info *info)
{
	struct cfg80211_registered_device *rdev;
	struct wireless_dev *wdev;
	struct net_device *dev;
	bool rtnl = ops->internal_flags & NL80211_FLAG_NEED_RTNL;

	if (rtnl)
		rtnl_lock();

	if (ops->internal_flags & NL80211_FLAG_NEED_WIPHY) {
		rdev = cfg80211_get_dev_from_info(genl_info_net(info), info);
		if (IS_ERR(rdev)) {
			if (rtnl)
				rtnl_unlock();
			return PTR_ERR(rdev);
		}
		info->user_ptr[0] = rdev;
	} else if (ops->internal_flags & NL80211_FLAG_NEED_NETDEV ||
		   ops->internal_flags & NL80211_FLAG_NEED_WDEV) {
		mutex_lock(&cfg80211_mutex);
		wdev = __cfg80211_wdev_from_attrs(genl_info_net(info),
						  info->attrs);
		if (IS_ERR(wdev)) {
			mutex_unlock(&cfg80211_mutex);
			if (rtnl)
				rtnl_unlock();
			return PTR_ERR(wdev);
		}

		dev = wdev->netdev;
		rdev = wiphy_to_dev(wdev->wiphy);

		if (ops->internal_flags & NL80211_FLAG_NEED_NETDEV) {
			if (!dev) {
				mutex_unlock(&cfg80211_mutex);
				if (rtnl)
					rtnl_unlock();
				return -EINVAL;
			}

			info->user_ptr[1] = dev;
		} else {
			info->user_ptr[1] = wdev;
		}

		if (dev) {
			if (ops->internal_flags & NL80211_FLAG_CHECK_NETDEV_UP &&
			    !netif_running(dev)) {
				mutex_unlock(&cfg80211_mutex);
				if (rtnl)
					rtnl_unlock();
				return -ENETDOWN;
			}

			dev_hold(dev);
		} else if (ops->internal_flags & NL80211_FLAG_CHECK_NETDEV_UP) {
			if (!wdev->p2p_started) {
				mutex_unlock(&cfg80211_mutex);
				if (rtnl)
					rtnl_unlock();
				return -ENETDOWN;
			}
		}

		cfg80211_lock_rdev(rdev);

		mutex_unlock(&cfg80211_mutex);

		info->user_ptr[0] = rdev;
	}

	return 0;
}

static void nl80211_post_doit(struct genl_ops *ops, struct sk_buff *skb,
			      struct genl_info *info)
{
	if (info->user_ptr[0])
		cfg80211_unlock_rdev(info->user_ptr[0]);
	if (info->user_ptr[1]) {
		if (ops->internal_flags & NL80211_FLAG_NEED_WDEV) {
			struct wireless_dev *wdev = info->user_ptr[1];

			if (wdev->netdev)
				dev_put(wdev->netdev);
		} else {
			dev_put(info->user_ptr[1]);
		}
	}
	if (ops->internal_flags & NL80211_FLAG_NEED_RTNL)
		rtnl_unlock();
}

static struct genl_ops nl80211_ops[] = {
	{
		.cmd = NL80211_CMD_GET_WIPHY,
		.doit = nl80211_get_wiphy,
		.dumpit = nl80211_dump_wiphy,
		.policy = nl80211_policy,
		/* can be retrieved by unprivileged users */
		.internal_flags = NL80211_FLAG_NEED_WIPHY,
	},
	{
		.cmd = NL80211_CMD_SET_WIPHY,
		.doit = nl80211_set_wiphy,
		.policy = nl80211_policy,
		.flags = GENL_ADMIN_PERM,
		.internal_flags = NL80211_FLAG_NEED_RTNL,
	},
	{
		.cmd = NL80211_CMD_GET_INTERFACE,
		.doit = nl80211_get_interface,
		.dumpit = nl80211_dump_interface,
		.policy = nl80211_policy,
		/* can be retrieved by unprivileged users */
		.internal_flags = NL80211_FLAG_NEED_WDEV,
	},
	{
		.cmd = NL80211_CMD_SET_INTERFACE,
		.doit = nl80211_set_interface,
		.policy = nl80211_policy,
		.flags = GENL_ADMIN_PERM,
		.internal_flags = NL80211_FLAG_NEED_NETDEV |
				  NL80211_FLAG_NEED_RTNL,
	},
	{
		.cmd = NL80211_CMD_NEW_INTERFACE,
		.doit = nl80211_new_interface,
		.policy = nl80211_policy,
		.flags = GENL_ADMIN_PERM,
		.internal_flags = NL80211_FLAG_NEED_WIPHY |
				  NL80211_FLAG_NEED_RTNL,
	},
	{
		.cmd = NL80211_CMD_DEL_INTERFACE,
		.doit = nl80211_del_interface,
		.policy = nl80211_policy,
		.flags = GENL_ADMIN_PERM,
		.internal_flags = NL80211_FLAG_NEED_WDEV |
				  NL80211_FLAG_NEED_RTNL,
	},
	{
		.cmd = NL80211_CMD_GET_KEY,
		.doit = nl80211_get_key,
		.policy = nl80211_policy,
		.flags = GENL_ADMIN_PERM,
		.internal_flags = NL80211_FLAG_NEED_NETDEV_UP |
				  NL80211_FLAG_NEED_RTNL,
	},
	{
		.cmd = NL80211_CMD_SET_KEY,
		.doit = nl80211_set_key,
		.policy = nl80211_policy,
		.flags = GENL_ADMIN_PERM,
		.internal_flags = NL80211_FLAG_NEED_NETDEV_UP |
				  NL80211_FLAG_NEED_RTNL,
	},
	{
		.cmd = NL80211_CMD_NEW_KEY,
		.doit = nl80211_new_key,
		.policy = nl80211_policy,
		.flags = GENL_ADMIN_PERM,
		.internal_flags = NL80211_FLAG_NEED_NETDEV_UP |
				  NL80211_FLAG_NEED_RTNL,
	},
	{
		.cmd = NL80211_CMD_DEL_KEY,
		.doit = nl80211_del_key,
		.policy = nl80211_policy,
		.flags = GENL_ADMIN_PERM,
		.internal_flags = NL80211_FLAG_NEED_NETDEV_UP |
				  NL80211_FLAG_NEED_RTNL,
	},
	{
		.cmd = NL80211_CMD_SET_BEACON,
		.policy = nl80211_policy,
		.flags = GENL_ADMIN_PERM,
		.doit = nl80211_set_beacon,
		.internal_flags = NL80211_FLAG_NEED_NETDEV_UP |
				  NL80211_FLAG_NEED_RTNL,
	},
	{
		.cmd = NL80211_CMD_START_AP,
		.policy = nl80211_policy,
		.flags = GENL_ADMIN_PERM,
		.doit = nl80211_start_ap,
		.internal_flags = NL80211_FLAG_NEED_NETDEV_UP |
				  NL80211_FLAG_NEED_RTNL,
	},
	{
		.cmd = NL80211_CMD_STOP_AP,
		.policy = nl80211_policy,
		.flags = GENL_ADMIN_PERM,
		.doit = nl80211_stop_ap,
		.internal_flags = NL80211_FLAG_NEED_NETDEV_UP |
				  NL80211_FLAG_NEED_RTNL,
	},
	{
		.cmd = NL80211_CMD_GET_STATION,
		.doit = nl80211_get_station,
		.dumpit = nl80211_dump_station,
		.policy = nl80211_policy,
		.internal_flags = NL80211_FLAG_NEED_NETDEV |
				  NL80211_FLAG_NEED_RTNL,
	},
	{
		.cmd = NL80211_CMD_SET_STATION,
		.doit = nl80211_set_station,
		.policy = nl80211_policy,
		.flags = GENL_ADMIN_PERM,
		.internal_flags = NL80211_FLAG_NEED_NETDEV_UP |
				  NL80211_FLAG_NEED_RTNL,
	},
	{
		.cmd = NL80211_CMD_NEW_STATION,
		.doit = nl80211_new_station,
		.policy = nl80211_policy,
		.flags = GENL_ADMIN_PERM,
		.internal_flags = NL80211_FLAG_NEED_NETDEV_UP |
				  NL80211_FLAG_NEED_RTNL,
	},
	{
		.cmd = NL80211_CMD_DEL_STATION,
		.doit = nl80211_del_station,
		.policy = nl80211_policy,
		.flags = GENL_ADMIN_PERM,
		.internal_flags = NL80211_FLAG_NEED_NETDEV_UP |
				  NL80211_FLAG_NEED_RTNL,
	},
	{
		.cmd = NL80211_CMD_GET_MPATH,
		.doit = nl80211_get_mpath,
		.dumpit = nl80211_dump_mpath,
		.policy = nl80211_policy,
		.flags = GENL_ADMIN_PERM,
		.internal_flags = NL80211_FLAG_NEED_NETDEV_UP |
				  NL80211_FLAG_NEED_RTNL,
	},
	{
		.cmd = NL80211_CMD_SET_MPATH,
		.doit = nl80211_set_mpath,
		.policy = nl80211_policy,
		.flags = GENL_ADMIN_PERM,
		.internal_flags = NL80211_FLAG_NEED_NETDEV_UP |
				  NL80211_FLAG_NEED_RTNL,
	},
	{
		.cmd = NL80211_CMD_NEW_MPATH,
		.doit = nl80211_new_mpath,
		.policy = nl80211_policy,
		.flags = GENL_ADMIN_PERM,
		.internal_flags = NL80211_FLAG_NEED_NETDEV_UP |
				  NL80211_FLAG_NEED_RTNL,
	},
	{
		.cmd = NL80211_CMD_DEL_MPATH,
		.doit = nl80211_del_mpath,
		.policy = nl80211_policy,
		.flags = GENL_ADMIN_PERM,
		.internal_flags = NL80211_FLAG_NEED_NETDEV_UP |
				  NL80211_FLAG_NEED_RTNL,
	},
	{
		.cmd = NL80211_CMD_SET_BSS,
		.doit = nl80211_set_bss,
		.policy = nl80211_policy,
		.flags = GENL_ADMIN_PERM,
		.internal_flags = NL80211_FLAG_NEED_NETDEV_UP |
				  NL80211_FLAG_NEED_RTNL,
	},
	{
		.cmd = NL80211_CMD_GET_REG,
		.doit = nl80211_get_reg,
		.policy = nl80211_policy,
		/* can be retrieved by unprivileged users */
	},
	{
		.cmd = NL80211_CMD_SET_REG,
		.doit = nl80211_set_reg,
		.policy = nl80211_policy,
		.flags = GENL_ADMIN_PERM,
	},
	{
		.cmd = NL80211_CMD_REQ_SET_REG,
		.doit = nl80211_req_set_reg,
		.policy = nl80211_policy,
		.flags = GENL_ADMIN_PERM,
	},
	{
		.cmd = NL80211_CMD_GET_MESH_CONFIG,
		.doit = nl80211_get_mesh_config,
		.policy = nl80211_policy,
		/* can be retrieved by unprivileged users */
		.internal_flags = NL80211_FLAG_NEED_NETDEV_UP |
				  NL80211_FLAG_NEED_RTNL,
	},
	{
		.cmd = NL80211_CMD_SET_MESH_CONFIG,
		.doit = nl80211_update_mesh_config,
		.policy = nl80211_policy,
		.flags = GENL_ADMIN_PERM,
		.internal_flags = NL80211_FLAG_NEED_NETDEV_UP |
				  NL80211_FLAG_NEED_RTNL,
	},
	{
		.cmd = NL80211_CMD_TRIGGER_SCAN,
		.doit = nl80211_trigger_scan,
		.policy = nl80211_policy,
		.flags = GENL_ADMIN_PERM,
		.internal_flags = NL80211_FLAG_NEED_WDEV_UP |
				  NL80211_FLAG_NEED_RTNL,
	},
	{
		.cmd = NL80211_CMD_GET_SCAN,
		.policy = nl80211_policy,
		.dumpit = nl80211_dump_scan,
	},
	{
		.cmd = NL80211_CMD_START_SCHED_SCAN,
		.doit = nl80211_start_sched_scan,
		.policy = nl80211_policy,
		.flags = GENL_ADMIN_PERM,
		.internal_flags = NL80211_FLAG_NEED_NETDEV_UP |
				  NL80211_FLAG_NEED_RTNL,
	},
	{
		.cmd = NL80211_CMD_STOP_SCHED_SCAN,
		.doit = nl80211_stop_sched_scan,
		.policy = nl80211_policy,
		.flags = GENL_ADMIN_PERM,
		.internal_flags = NL80211_FLAG_NEED_NETDEV_UP |
				  NL80211_FLAG_NEED_RTNL,
	},
	{
		.cmd = NL80211_CMD_AUTHENTICATE,
		.doit = nl80211_authenticate,
		.policy = nl80211_policy,
		.flags = GENL_ADMIN_PERM,
		.internal_flags = NL80211_FLAG_NEED_NETDEV_UP |
				  NL80211_FLAG_NEED_RTNL,
	},
	{
		.cmd = NL80211_CMD_ASSOCIATE,
		.doit = nl80211_associate,
		.policy = nl80211_policy,
		.flags = GENL_ADMIN_PERM,
		.internal_flags = NL80211_FLAG_NEED_NETDEV_UP |
				  NL80211_FLAG_NEED_RTNL,
	},
	{
		.cmd = NL80211_CMD_DEAUTHENTICATE,
		.doit = nl80211_deauthenticate,
		.policy = nl80211_policy,
		.flags = GENL_ADMIN_PERM,
		.internal_flags = NL80211_FLAG_NEED_NETDEV_UP |
				  NL80211_FLAG_NEED_RTNL,
	},
	{
		.cmd = NL80211_CMD_DISASSOCIATE,
		.doit = nl80211_disassociate,
		.policy = nl80211_policy,
		.flags = GENL_ADMIN_PERM,
		.internal_flags = NL80211_FLAG_NEED_NETDEV_UP |
				  NL80211_FLAG_NEED_RTNL,
	},
	{
		.cmd = NL80211_CMD_JOIN_IBSS,
		.doit = nl80211_join_ibss,
		.policy = nl80211_policy,
		.flags = GENL_ADMIN_PERM,
		.internal_flags = NL80211_FLAG_NEED_NETDEV_UP |
				  NL80211_FLAG_NEED_RTNL,
	},
	{
		.cmd = NL80211_CMD_LEAVE_IBSS,
		.doit = nl80211_leave_ibss,
		.policy = nl80211_policy,
		.flags = GENL_ADMIN_PERM,
		.internal_flags = NL80211_FLAG_NEED_NETDEV_UP |
				  NL80211_FLAG_NEED_RTNL,
	},
#ifdef CONFIG_NL80211_TESTMODE
	{
		.cmd = NL80211_CMD_TESTMODE,
		.doit = nl80211_testmode_do,
		.dumpit = nl80211_testmode_dump,
		.policy = nl80211_policy,
		.flags = GENL_ADMIN_PERM,
		.internal_flags = NL80211_FLAG_NEED_WIPHY |
				  NL80211_FLAG_NEED_RTNL,
	},
#endif
	{
		.cmd = NL80211_CMD_CONNECT,
		.doit = nl80211_connect,
		.policy = nl80211_policy,
		.flags = GENL_ADMIN_PERM,
		.internal_flags = NL80211_FLAG_NEED_NETDEV_UP |
				  NL80211_FLAG_NEED_RTNL,
	},
	{
		.cmd = NL80211_CMD_DISCONNECT,
		.doit = nl80211_disconnect,
		.policy = nl80211_policy,
		.flags = GENL_ADMIN_PERM,
		.internal_flags = NL80211_FLAG_NEED_NETDEV_UP |
				  NL80211_FLAG_NEED_RTNL,
	},
	{
		.cmd = NL80211_CMD_SET_WIPHY_NETNS,
		.doit = nl80211_wiphy_netns,
		.policy = nl80211_policy,
		.flags = GENL_ADMIN_PERM,
		.internal_flags = NL80211_FLAG_NEED_WIPHY |
				  NL80211_FLAG_NEED_RTNL,
	},
	{
		.cmd = NL80211_CMD_GET_SURVEY,
		.policy = nl80211_policy,
		.dumpit = nl80211_dump_survey,
	},
	{
		.cmd = NL80211_CMD_SET_PMKSA,
		.doit = nl80211_setdel_pmksa,
		.policy = nl80211_policy,
		.flags = GENL_ADMIN_PERM,
		.internal_flags = NL80211_FLAG_NEED_NETDEV_UP |
				  NL80211_FLAG_NEED_RTNL,
	},
	{
		.cmd = NL80211_CMD_DEL_PMKSA,
		.doit = nl80211_setdel_pmksa,
		.policy = nl80211_policy,
		.flags = GENL_ADMIN_PERM,
		.internal_flags = NL80211_FLAG_NEED_NETDEV_UP |
				  NL80211_FLAG_NEED_RTNL,
	},
	{
		.cmd = NL80211_CMD_FLUSH_PMKSA,
		.doit = nl80211_flush_pmksa,
		.policy = nl80211_policy,
		.flags = GENL_ADMIN_PERM,
		.internal_flags = NL80211_FLAG_NEED_NETDEV_UP |
				  NL80211_FLAG_NEED_RTNL,
	},
	{
		.cmd = NL80211_CMD_REMAIN_ON_CHANNEL,
		.doit = nl80211_remain_on_channel,
		.policy = nl80211_policy,
		.flags = GENL_ADMIN_PERM,
		.internal_flags = NL80211_FLAG_NEED_WDEV_UP |
				  NL80211_FLAG_NEED_RTNL,
	},
	{
		.cmd = NL80211_CMD_CANCEL_REMAIN_ON_CHANNEL,
		.doit = nl80211_cancel_remain_on_channel,
		.policy = nl80211_policy,
		.flags = GENL_ADMIN_PERM,
		.internal_flags = NL80211_FLAG_NEED_WDEV_UP |
				  NL80211_FLAG_NEED_RTNL,
	},
	{
		.cmd = NL80211_CMD_SET_TX_BITRATE_MASK,
		.doit = nl80211_set_tx_bitrate_mask,
		.policy = nl80211_policy,
		.flags = GENL_ADMIN_PERM,
		.internal_flags = NL80211_FLAG_NEED_NETDEV |
				  NL80211_FLAG_NEED_RTNL,
	},
	{
		.cmd = NL80211_CMD_REGISTER_FRAME,
		.doit = nl80211_register_mgmt,
		.policy = nl80211_policy,
		.flags = GENL_ADMIN_PERM,
		.internal_flags = NL80211_FLAG_NEED_WDEV |
				  NL80211_FLAG_NEED_RTNL,
	},
	{
		.cmd = NL80211_CMD_FRAME,
		.doit = nl80211_tx_mgmt,
		.policy = nl80211_policy,
		.flags = GENL_ADMIN_PERM,
		.internal_flags = NL80211_FLAG_NEED_WDEV_UP |
				  NL80211_FLAG_NEED_RTNL,
	},
	{
		.cmd = NL80211_CMD_FRAME_WAIT_CANCEL,
		.doit = nl80211_tx_mgmt_cancel_wait,
		.policy = nl80211_policy,
		.flags = GENL_ADMIN_PERM,
		.internal_flags = NL80211_FLAG_NEED_WDEV_UP |
				  NL80211_FLAG_NEED_RTNL,
	},
	{
		.cmd = NL80211_CMD_SET_POWER_SAVE,
		.doit = nl80211_set_power_save,
		.policy = nl80211_policy,
		.flags = GENL_ADMIN_PERM,
		.internal_flags = NL80211_FLAG_NEED_NETDEV |
				  NL80211_FLAG_NEED_RTNL,
	},
	{
		.cmd = NL80211_CMD_GET_POWER_SAVE,
		.doit = nl80211_get_power_save,
		.policy = nl80211_policy,
		/* can be retrieved by unprivileged users */
		.internal_flags = NL80211_FLAG_NEED_NETDEV |
				  NL80211_FLAG_NEED_RTNL,
	},
	{
		.cmd = NL80211_CMD_SET_CQM,
		.doit = nl80211_set_cqm,
		.policy = nl80211_policy,
		.flags = GENL_ADMIN_PERM,
		.internal_flags = NL80211_FLAG_NEED_NETDEV |
				  NL80211_FLAG_NEED_RTNL,
	},
	{
		.cmd = NL80211_CMD_SET_CHANNEL,
		.doit = nl80211_set_channel,
		.policy = nl80211_policy,
		.flags = GENL_ADMIN_PERM,
		.internal_flags = NL80211_FLAG_NEED_NETDEV |
				  NL80211_FLAG_NEED_RTNL,
	},
	{
		.cmd = NL80211_CMD_SET_WDS_PEER,
		.doit = nl80211_set_wds_peer,
		.policy = nl80211_policy,
		.flags = GENL_ADMIN_PERM,
		.internal_flags = NL80211_FLAG_NEED_NETDEV |
				  NL80211_FLAG_NEED_RTNL,
	},
	{
		.cmd = NL80211_CMD_JOIN_MESH,
		.doit = nl80211_join_mesh,
		.policy = nl80211_policy,
		.flags = GENL_ADMIN_PERM,
		.internal_flags = NL80211_FLAG_NEED_NETDEV_UP |
				  NL80211_FLAG_NEED_RTNL,
	},
	{
		.cmd = NL80211_CMD_LEAVE_MESH,
		.doit = nl80211_leave_mesh,
		.policy = nl80211_policy,
		.flags = GENL_ADMIN_PERM,
		.internal_flags = NL80211_FLAG_NEED_NETDEV_UP |
				  NL80211_FLAG_NEED_RTNL,
	},
#ifdef CONFIG_PM
	{
		.cmd = NL80211_CMD_GET_WOWLAN,
		.doit = nl80211_get_wowlan,
		.policy = nl80211_policy,
		/* can be retrieved by unprivileged users */
		.internal_flags = NL80211_FLAG_NEED_WIPHY |
				  NL80211_FLAG_NEED_RTNL,
	},
	{
		.cmd = NL80211_CMD_SET_WOWLAN,
		.doit = nl80211_set_wowlan,
		.policy = nl80211_policy,
		.flags = GENL_ADMIN_PERM,
		.internal_flags = NL80211_FLAG_NEED_WIPHY |
				  NL80211_FLAG_NEED_RTNL,
	},
#endif
	{
		.cmd = NL80211_CMD_SET_REKEY_OFFLOAD,
		.doit = nl80211_set_rekey_data,
		.policy = nl80211_policy,
		.flags = GENL_ADMIN_PERM,
		.internal_flags = NL80211_FLAG_NEED_NETDEV_UP |
				  NL80211_FLAG_NEED_RTNL,
	},
	{
		.cmd = NL80211_CMD_TDLS_MGMT,
		.doit = nl80211_tdls_mgmt,
		.policy = nl80211_policy,
		.flags = GENL_ADMIN_PERM,
		.internal_flags = NL80211_FLAG_NEED_NETDEV_UP |
				  NL80211_FLAG_NEED_RTNL,
	},
	{
		.cmd = NL80211_CMD_TDLS_OPER,
		.doit = nl80211_tdls_oper,
		.policy = nl80211_policy,
		.flags = GENL_ADMIN_PERM,
		.internal_flags = NL80211_FLAG_NEED_NETDEV_UP |
				  NL80211_FLAG_NEED_RTNL,
	},
	{
		.cmd = NL80211_CMD_UNEXPECTED_FRAME,
		.doit = nl80211_register_unexpected_frame,
		.policy = nl80211_policy,
		.flags = GENL_ADMIN_PERM,
		.internal_flags = NL80211_FLAG_NEED_NETDEV |
				  NL80211_FLAG_NEED_RTNL,
	},
	{
		.cmd = NL80211_CMD_PROBE_CLIENT,
		.doit = nl80211_probe_client,
		.policy = nl80211_policy,
		.flags = GENL_ADMIN_PERM,
		.internal_flags = NL80211_FLAG_NEED_NETDEV_UP |
				  NL80211_FLAG_NEED_RTNL,
	},
	{
		.cmd = NL80211_CMD_REGISTER_BEACONS,
		.doit = nl80211_register_beacons,
		.policy = nl80211_policy,
		.flags = GENL_ADMIN_PERM,
		.internal_flags = NL80211_FLAG_NEED_WIPHY |
				  NL80211_FLAG_NEED_RTNL,
	},
	{
		.cmd = NL80211_CMD_SET_NOACK_MAP,
		.doit = nl80211_set_noack_map,
		.policy = nl80211_policy,
		.flags = GENL_ADMIN_PERM,
		.internal_flags = NL80211_FLAG_NEED_NETDEV |
				  NL80211_FLAG_NEED_RTNL,
	},
	{
		.cmd = NL80211_CMD_START_P2P_DEVICE,
		.doit = nl80211_start_p2p_device,
		.policy = nl80211_policy,
		.flags = GENL_ADMIN_PERM,
		.internal_flags = NL80211_FLAG_NEED_WDEV |
				  NL80211_FLAG_NEED_RTNL,
	},
	{
		.cmd = NL80211_CMD_STOP_P2P_DEVICE,
		.doit = nl80211_stop_p2p_device,
		.policy = nl80211_policy,
		.flags = GENL_ADMIN_PERM,
		.internal_flags = NL80211_FLAG_NEED_WDEV_UP |
				  NL80211_FLAG_NEED_RTNL,
	},
	{
		.cmd = NL80211_CMD_SET_MCAST_RATE,
		.doit = nl80211_set_mcast_rate,
		.policy = nl80211_policy,
		.flags = GENL_ADMIN_PERM,
		.internal_flags = NL80211_FLAG_NEED_NETDEV |
				  NL80211_FLAG_NEED_RTNL,
	},
	{
		.cmd = NL80211_CMD_SET_MAC_ACL,
		.doit = nl80211_set_mac_acl,
		.policy = nl80211_policy,
		.flags = GENL_ADMIN_PERM,
		.internal_flags = NL80211_FLAG_NEED_NETDEV |
				  NL80211_FLAG_NEED_RTNL,
	},
	{
		.cmd = NL80211_CMD_RADAR_DETECT,
		.doit = nl80211_start_radar_detection,
		.policy = nl80211_policy,
		.flags = GENL_ADMIN_PERM,
		.internal_flags = NL80211_FLAG_NEED_NETDEV_UP |
				  NL80211_FLAG_NEED_RTNL,
	},
	{
		.cmd = NL80211_CMD_GET_PROTOCOL_FEATURES,
		.doit = nl80211_get_protocol_features,
		.policy = nl80211_policy,
	},
	{
		.cmd = NL80211_CMD_UPDATE_FT_IES,
		.doit = nl80211_update_ft_ies,
		.policy = nl80211_policy,
		.flags = GENL_ADMIN_PERM,
		.internal_flags = NL80211_FLAG_NEED_NETDEV_UP |
				  NL80211_FLAG_NEED_RTNL,
	},
	{
		.cmd = NL80211_CMD_CRIT_PROTOCOL_START,
		.doit = nl80211_crit_protocol_start,
		.policy = nl80211_policy,
		.flags = GENL_ADMIN_PERM,
		.internal_flags = NL80211_FLAG_NEED_WDEV_UP |
				  NL80211_FLAG_NEED_RTNL,
	},
	{
		.cmd = NL80211_CMD_CRIT_PROTOCOL_STOP,
		.doit = nl80211_crit_protocol_stop,
		.policy = nl80211_policy,
		.flags = GENL_ADMIN_PERM,
		.internal_flags = NL80211_FLAG_NEED_WDEV_UP |
				  NL80211_FLAG_NEED_RTNL,
	}
};

static struct genl_multicast_group nl80211_mlme_mcgrp = {
	.name = "mlme",
};

/* multicast groups */
static struct genl_multicast_group nl80211_config_mcgrp = {
	.name = "config",
};
static struct genl_multicast_group nl80211_scan_mcgrp = {
	.name = "scan",
};
static struct genl_multicast_group nl80211_regulatory_mcgrp = {
	.name = "regulatory",
};

/* notification functions */

void nl80211_notify_dev_rename(struct cfg80211_registered_device *rdev)
{
	struct sk_buff *msg;

	msg = nlmsg_new(NLMSG_DEFAULT_SIZE, GFP_KERNEL);
	if (!msg)
		return;

	if (nl80211_send_wiphy(rdev, msg, 0, 0, 0,
			       false, NULL, NULL, NULL) < 0) {
		nlmsg_free(msg);
		return;
	}

	genlmsg_multicast_netns(wiphy_net(&rdev->wiphy), msg, 0,
				nl80211_config_mcgrp.id, GFP_KERNEL);
}

static int nl80211_add_scan_req(struct sk_buff *msg,
				struct cfg80211_registered_device *rdev)
{
	struct cfg80211_scan_request *req = rdev->scan_req;
	struct nlattr *nest;
	int i;

	lockdep_assert_held(&rdev->sched_scan_mtx);

	if (WARN_ON(!req))
		return 0;

	nest = nla_nest_start(msg, NL80211_ATTR_SCAN_SSIDS);
	if (!nest)
		goto nla_put_failure;
	for (i = 0; i < req->n_ssids; i++) {
		if (nla_put(msg, i, req->ssids[i].ssid_len, req->ssids[i].ssid))
			goto nla_put_failure;
	}
	nla_nest_end(msg, nest);

	nest = nla_nest_start(msg, NL80211_ATTR_SCAN_FREQUENCIES);
	if (!nest)
		goto nla_put_failure;
	for (i = 0; i < req->n_channels; i++) {
		if (nla_put_u32(msg, i, req->channels[i]->center_freq))
			goto nla_put_failure;
	}
	nla_nest_end(msg, nest);

	if (req->ie &&
	    nla_put(msg, NL80211_ATTR_IE, req->ie_len, req->ie))
		goto nla_put_failure;

	if (req->flags)
		nla_put_u32(msg, NL80211_ATTR_SCAN_FLAGS, req->flags);

	return 0;
 nla_put_failure:
	return -ENOBUFS;
}

static int nl80211_send_scan_msg(struct sk_buff *msg,
				 struct cfg80211_registered_device *rdev,
				 struct wireless_dev *wdev,
				 u32 portid, u32 seq, int flags,
				 u32 cmd)
{
	void *hdr;

	hdr = nl80211hdr_put(msg, portid, seq, flags, cmd);
	if (!hdr)
		return -1;

	if (nla_put_u32(msg, NL80211_ATTR_WIPHY, rdev->wiphy_idx) ||
	    (wdev->netdev && nla_put_u32(msg, NL80211_ATTR_IFINDEX,
					 wdev->netdev->ifindex)) ||
	    nla_put_u64(msg, NL80211_ATTR_WDEV, wdev_id(wdev)))
		goto nla_put_failure;

	/* ignore errors and send incomplete event anyway */
	nl80211_add_scan_req(msg, rdev);

	return genlmsg_end(msg, hdr);

 nla_put_failure:
	genlmsg_cancel(msg, hdr);
	return -EMSGSIZE;
}

static int
nl80211_send_sched_scan_msg(struct sk_buff *msg,
			    struct cfg80211_registered_device *rdev,
			    struct net_device *netdev,
			    u32 portid, u32 seq, int flags, u32 cmd)
{
	void *hdr;

	hdr = nl80211hdr_put(msg, portid, seq, flags, cmd);
	if (!hdr)
		return -1;

	if (nla_put_u32(msg, NL80211_ATTR_WIPHY, rdev->wiphy_idx) ||
	    nla_put_u32(msg, NL80211_ATTR_IFINDEX, netdev->ifindex))
		goto nla_put_failure;

	return genlmsg_end(msg, hdr);

 nla_put_failure:
	genlmsg_cancel(msg, hdr);
	return -EMSGSIZE;
}

void nl80211_send_scan_start(struct cfg80211_registered_device *rdev,
			     struct wireless_dev *wdev)
{
	struct sk_buff *msg;

	msg = nlmsg_new(NLMSG_DEFAULT_SIZE, GFP_KERNEL);
	if (!msg)
		return;

	if (nl80211_send_scan_msg(msg, rdev, wdev, 0, 0, 0,
				  NL80211_CMD_TRIGGER_SCAN) < 0) {
		nlmsg_free(msg);
		return;
	}

	genlmsg_multicast_netns(wiphy_net(&rdev->wiphy), msg, 0,
				nl80211_scan_mcgrp.id, GFP_KERNEL);
}

void nl80211_send_scan_done(struct cfg80211_registered_device *rdev,
			    struct wireless_dev *wdev)
{
	struct sk_buff *msg;

	msg = nlmsg_new(NLMSG_DEFAULT_SIZE, GFP_KERNEL);
	if (!msg)
		return;

	if (nl80211_send_scan_msg(msg, rdev, wdev, 0, 0, 0,
				  NL80211_CMD_NEW_SCAN_RESULTS) < 0) {
		nlmsg_free(msg);
		return;
	}

	genlmsg_multicast_netns(wiphy_net(&rdev->wiphy), msg, 0,
				nl80211_scan_mcgrp.id, GFP_KERNEL);
}

void nl80211_send_scan_aborted(struct cfg80211_registered_device *rdev,
			       struct wireless_dev *wdev)
{
	struct sk_buff *msg;

	msg = nlmsg_new(NLMSG_DEFAULT_SIZE, GFP_KERNEL);
	if (!msg)
		return;

	if (nl80211_send_scan_msg(msg, rdev, wdev, 0, 0, 0,
				  NL80211_CMD_SCAN_ABORTED) < 0) {
		nlmsg_free(msg);
		return;
	}

	genlmsg_multicast_netns(wiphy_net(&rdev->wiphy), msg, 0,
				nl80211_scan_mcgrp.id, GFP_KERNEL);
}

void nl80211_send_sched_scan_results(struct cfg80211_registered_device *rdev,
				     struct net_device *netdev)
{
	struct sk_buff *msg;

	msg = nlmsg_new(NLMSG_DEFAULT_SIZE, GFP_KERNEL);
	if (!msg)
		return;

	if (nl80211_send_sched_scan_msg(msg, rdev, netdev, 0, 0, 0,
					NL80211_CMD_SCHED_SCAN_RESULTS) < 0) {
		nlmsg_free(msg);
		return;
	}

	genlmsg_multicast_netns(wiphy_net(&rdev->wiphy), msg, 0,
				nl80211_scan_mcgrp.id, GFP_KERNEL);
}

void nl80211_send_sched_scan(struct cfg80211_registered_device *rdev,
			     struct net_device *netdev, u32 cmd)
{
	struct sk_buff *msg;

	msg = nlmsg_new(NLMSG_DEFAULT_SIZE, GFP_KERNEL);
	if (!msg)
		return;

	if (nl80211_send_sched_scan_msg(msg, rdev, netdev, 0, 0, 0, cmd) < 0) {
		nlmsg_free(msg);
		return;
	}

	genlmsg_multicast_netns(wiphy_net(&rdev->wiphy), msg, 0,
				nl80211_scan_mcgrp.id, GFP_KERNEL);
}

/*
 * This can happen on global regulatory changes or device specific settings
 * based on custom world regulatory domains.
 */
void nl80211_send_reg_change_event(struct regulatory_request *request)
{
	struct sk_buff *msg;
	void *hdr;

	msg = nlmsg_new(NLMSG_DEFAULT_SIZE, GFP_KERNEL);
	if (!msg)
		return;

	hdr = nl80211hdr_put(msg, 0, 0, 0, NL80211_CMD_REG_CHANGE);
	if (!hdr) {
		nlmsg_free(msg);
		return;
	}

	/* Userspace can always count this one always being set */
	if (nla_put_u8(msg, NL80211_ATTR_REG_INITIATOR, request->initiator))
		goto nla_put_failure;

	if (request->alpha2[0] == '0' && request->alpha2[1] == '0') {
		if (nla_put_u8(msg, NL80211_ATTR_REG_TYPE,
			       NL80211_REGDOM_TYPE_WORLD))
			goto nla_put_failure;
	} else if (request->alpha2[0] == '9' && request->alpha2[1] == '9') {
		if (nla_put_u8(msg, NL80211_ATTR_REG_TYPE,
			       NL80211_REGDOM_TYPE_CUSTOM_WORLD))
			goto nla_put_failure;
	} else if ((request->alpha2[0] == '9' && request->alpha2[1] == '8') ||
		   request->intersect) {
		if (nla_put_u8(msg, NL80211_ATTR_REG_TYPE,
			       NL80211_REGDOM_TYPE_INTERSECTION))
			goto nla_put_failure;
	} else {
		if (nla_put_u8(msg, NL80211_ATTR_REG_TYPE,
			       NL80211_REGDOM_TYPE_COUNTRY) ||
		    nla_put_string(msg, NL80211_ATTR_REG_ALPHA2,
				   request->alpha2))
			goto nla_put_failure;
	}

	if (request->wiphy_idx != WIPHY_IDX_INVALID &&
	    nla_put_u32(msg, NL80211_ATTR_WIPHY, request->wiphy_idx))
		goto nla_put_failure;

	genlmsg_end(msg, hdr);

	rcu_read_lock();
	genlmsg_multicast_allns(msg, 0, nl80211_regulatory_mcgrp.id,
				GFP_ATOMIC);
	rcu_read_unlock();

	return;

nla_put_failure:
	genlmsg_cancel(msg, hdr);
	nlmsg_free(msg);
}

static void nl80211_send_mlme_event(struct cfg80211_registered_device *rdev,
				    struct net_device *netdev,
				    const u8 *buf, size_t len,
				    enum nl80211_commands cmd, gfp_t gfp)
{
	struct sk_buff *msg;
	void *hdr;

	msg = nlmsg_new(NLMSG_DEFAULT_SIZE, gfp);
	if (!msg)
		return;

	hdr = nl80211hdr_put(msg, 0, 0, 0, cmd);
	if (!hdr) {
		nlmsg_free(msg);
		return;
	}

	if (nla_put_u32(msg, NL80211_ATTR_WIPHY, rdev->wiphy_idx) ||
	    nla_put_u32(msg, NL80211_ATTR_IFINDEX, netdev->ifindex) ||
	    nla_put(msg, NL80211_ATTR_FRAME, len, buf))
		goto nla_put_failure;

	genlmsg_end(msg, hdr);

	genlmsg_multicast_netns(wiphy_net(&rdev->wiphy), msg, 0,
				nl80211_mlme_mcgrp.id, gfp);
	return;

 nla_put_failure:
	genlmsg_cancel(msg, hdr);
	nlmsg_free(msg);
}

void nl80211_send_rx_auth(struct cfg80211_registered_device *rdev,
			  struct net_device *netdev, const u8 *buf,
			  size_t len, gfp_t gfp)
{
	nl80211_send_mlme_event(rdev, netdev, buf, len,
				NL80211_CMD_AUTHENTICATE, gfp);
}

void nl80211_send_rx_assoc(struct cfg80211_registered_device *rdev,
			   struct net_device *netdev, const u8 *buf,
			   size_t len, gfp_t gfp)
{
	nl80211_send_mlme_event(rdev, netdev, buf, len,
				NL80211_CMD_ASSOCIATE, gfp);
}

void nl80211_send_deauth(struct cfg80211_registered_device *rdev,
			 struct net_device *netdev, const u8 *buf,
			 size_t len, gfp_t gfp)
{
	nl80211_send_mlme_event(rdev, netdev, buf, len,
				NL80211_CMD_DEAUTHENTICATE, gfp);
}

void nl80211_send_disassoc(struct cfg80211_registered_device *rdev,
			   struct net_device *netdev, const u8 *buf,
			   size_t len, gfp_t gfp)
{
	nl80211_send_mlme_event(rdev, netdev, buf, len,
				NL80211_CMD_DISASSOCIATE, gfp);
}

void cfg80211_send_unprot_deauth(struct net_device *dev, const u8 *buf,
				 size_t len)
{
	struct wireless_dev *wdev = dev->ieee80211_ptr;
	struct wiphy *wiphy = wdev->wiphy;
	struct cfg80211_registered_device *rdev = wiphy_to_dev(wiphy);

	trace_cfg80211_send_unprot_deauth(dev);
	nl80211_send_mlme_event(rdev, dev, buf, len,
				NL80211_CMD_UNPROT_DEAUTHENTICATE, GFP_ATOMIC);
}
EXPORT_SYMBOL(cfg80211_send_unprot_deauth);

void cfg80211_send_unprot_disassoc(struct net_device *dev, const u8 *buf,
				   size_t len)
{
	struct wireless_dev *wdev = dev->ieee80211_ptr;
	struct wiphy *wiphy = wdev->wiphy;
	struct cfg80211_registered_device *rdev = wiphy_to_dev(wiphy);

	trace_cfg80211_send_unprot_disassoc(dev);
	nl80211_send_mlme_event(rdev, dev, buf, len,
				NL80211_CMD_UNPROT_DISASSOCIATE, GFP_ATOMIC);
}
EXPORT_SYMBOL(cfg80211_send_unprot_disassoc);

static void nl80211_send_mlme_timeout(struct cfg80211_registered_device *rdev,
				      struct net_device *netdev, int cmd,
				      const u8 *addr, gfp_t gfp)
{
	struct sk_buff *msg;
	void *hdr;

	msg = nlmsg_new(NLMSG_DEFAULT_SIZE, gfp);
	if (!msg)
		return;

	hdr = nl80211hdr_put(msg, 0, 0, 0, cmd);
	if (!hdr) {
		nlmsg_free(msg);
		return;
	}

	if (nla_put_u32(msg, NL80211_ATTR_WIPHY, rdev->wiphy_idx) ||
	    nla_put_u32(msg, NL80211_ATTR_IFINDEX, netdev->ifindex) ||
	    nla_put_flag(msg, NL80211_ATTR_TIMED_OUT) ||
	    nla_put(msg, NL80211_ATTR_MAC, ETH_ALEN, addr))
		goto nla_put_failure;

	genlmsg_end(msg, hdr);

	genlmsg_multicast_netns(wiphy_net(&rdev->wiphy), msg, 0,
				nl80211_mlme_mcgrp.id, gfp);
	return;

 nla_put_failure:
	genlmsg_cancel(msg, hdr);
	nlmsg_free(msg);
}

void nl80211_send_auth_timeout(struct cfg80211_registered_device *rdev,
			       struct net_device *netdev, const u8 *addr,
			       gfp_t gfp)
{
	nl80211_send_mlme_timeout(rdev, netdev, NL80211_CMD_AUTHENTICATE,
				  addr, gfp);
}

void nl80211_send_assoc_timeout(struct cfg80211_registered_device *rdev,
				struct net_device *netdev, const u8 *addr,
				gfp_t gfp)
{
	nl80211_send_mlme_timeout(rdev, netdev, NL80211_CMD_ASSOCIATE,
				  addr, gfp);
}

void nl80211_send_connect_result(struct cfg80211_registered_device *rdev,
				 struct net_device *netdev, const u8 *bssid,
				 const u8 *req_ie, size_t req_ie_len,
				 const u8 *resp_ie, size_t resp_ie_len,
				 u16 status, gfp_t gfp)
{
	struct sk_buff *msg;
	void *hdr;

	msg = nlmsg_new(NLMSG_DEFAULT_SIZE, gfp);
	if (!msg)
		return;

	hdr = nl80211hdr_put(msg, 0, 0, 0, NL80211_CMD_CONNECT);
	if (!hdr) {
		nlmsg_free(msg);
		return;
	}

	if (nla_put_u32(msg, NL80211_ATTR_WIPHY, rdev->wiphy_idx) ||
	    nla_put_u32(msg, NL80211_ATTR_IFINDEX, netdev->ifindex) ||
	    (bssid && nla_put(msg, NL80211_ATTR_MAC, ETH_ALEN, bssid)) ||
	    nla_put_u16(msg, NL80211_ATTR_STATUS_CODE, status) ||
	    (req_ie &&
	     nla_put(msg, NL80211_ATTR_REQ_IE, req_ie_len, req_ie)) ||
	    (resp_ie &&
	     nla_put(msg, NL80211_ATTR_RESP_IE, resp_ie_len, resp_ie)))
		goto nla_put_failure;

	genlmsg_end(msg, hdr);

	genlmsg_multicast_netns(wiphy_net(&rdev->wiphy), msg, 0,
				nl80211_mlme_mcgrp.id, gfp);
	return;

 nla_put_failure:
	genlmsg_cancel(msg, hdr);
	nlmsg_free(msg);

}

void nl80211_send_roamed(struct cfg80211_registered_device *rdev,
			 struct net_device *netdev, const u8 *bssid,
			 const u8 *req_ie, size_t req_ie_len,
			 const u8 *resp_ie, size_t resp_ie_len, gfp_t gfp)
{
	struct sk_buff *msg;
	void *hdr;

	msg = nlmsg_new(NLMSG_DEFAULT_SIZE, gfp);
	if (!msg)
		return;

	hdr = nl80211hdr_put(msg, 0, 0, 0, NL80211_CMD_ROAM);
	if (!hdr) {
		nlmsg_free(msg);
		return;
	}

	if (nla_put_u32(msg, NL80211_ATTR_WIPHY, rdev->wiphy_idx) ||
	    nla_put_u32(msg, NL80211_ATTR_IFINDEX, netdev->ifindex) ||
	    nla_put(msg, NL80211_ATTR_MAC, ETH_ALEN, bssid) ||
	    (req_ie &&
	     nla_put(msg, NL80211_ATTR_REQ_IE, req_ie_len, req_ie)) ||
	    (resp_ie &&
	     nla_put(msg, NL80211_ATTR_RESP_IE, resp_ie_len, resp_ie)))
		goto nla_put_failure;

	genlmsg_end(msg, hdr);

	genlmsg_multicast_netns(wiphy_net(&rdev->wiphy), msg, 0,
				nl80211_mlme_mcgrp.id, gfp);
	return;

 nla_put_failure:
	genlmsg_cancel(msg, hdr);
	nlmsg_free(msg);

}

void nl80211_send_disconnected(struct cfg80211_registered_device *rdev,
			       struct net_device *netdev, u16 reason,
			       const u8 *ie, size_t ie_len, bool from_ap)
{
	struct sk_buff *msg;
	void *hdr;

	msg = nlmsg_new(NLMSG_DEFAULT_SIZE, GFP_KERNEL);
	if (!msg)
		return;

	hdr = nl80211hdr_put(msg, 0, 0, 0, NL80211_CMD_DISCONNECT);
	if (!hdr) {
		nlmsg_free(msg);
		return;
	}

	if (nla_put_u32(msg, NL80211_ATTR_WIPHY, rdev->wiphy_idx) ||
	    nla_put_u32(msg, NL80211_ATTR_IFINDEX, netdev->ifindex) ||
	    (from_ap && reason &&
	     nla_put_u16(msg, NL80211_ATTR_REASON_CODE, reason)) ||
	    (from_ap &&
	     nla_put_flag(msg, NL80211_ATTR_DISCONNECTED_BY_AP)) ||
	    (ie && nla_put(msg, NL80211_ATTR_IE, ie_len, ie)))
		goto nla_put_failure;

	genlmsg_end(msg, hdr);

	genlmsg_multicast_netns(wiphy_net(&rdev->wiphy), msg, 0,
				nl80211_mlme_mcgrp.id, GFP_KERNEL);
	return;

 nla_put_failure:
	genlmsg_cancel(msg, hdr);
	nlmsg_free(msg);

}

void nl80211_send_ibss_bssid(struct cfg80211_registered_device *rdev,
			     struct net_device *netdev, const u8 *bssid,
			     gfp_t gfp)
{
	struct sk_buff *msg;
	void *hdr;

	msg = nlmsg_new(NLMSG_DEFAULT_SIZE, gfp);
	if (!msg)
		return;

	hdr = nl80211hdr_put(msg, 0, 0, 0, NL80211_CMD_JOIN_IBSS);
	if (!hdr) {
		nlmsg_free(msg);
		return;
	}

	if (nla_put_u32(msg, NL80211_ATTR_WIPHY, rdev->wiphy_idx) ||
	    nla_put_u32(msg, NL80211_ATTR_IFINDEX, netdev->ifindex) ||
	    nla_put(msg, NL80211_ATTR_MAC, ETH_ALEN, bssid))
		goto nla_put_failure;

	genlmsg_end(msg, hdr);

	genlmsg_multicast_netns(wiphy_net(&rdev->wiphy), msg, 0,
				nl80211_mlme_mcgrp.id, gfp);
	return;

 nla_put_failure:
	genlmsg_cancel(msg, hdr);
	nlmsg_free(msg);
}

void cfg80211_notify_new_peer_candidate(struct net_device *dev, const u8 *addr,
					const u8* ie, u8 ie_len, gfp_t gfp)
{
	struct wireless_dev *wdev = dev->ieee80211_ptr;
	struct cfg80211_registered_device *rdev = wiphy_to_dev(wdev->wiphy);
	struct sk_buff *msg;
	void *hdr;

	if (WARN_ON(wdev->iftype != NL80211_IFTYPE_MESH_POINT))
		return;

	trace_cfg80211_notify_new_peer_candidate(dev, addr);

	msg = nlmsg_new(NLMSG_DEFAULT_SIZE, gfp);
	if (!msg)
		return;

	hdr = nl80211hdr_put(msg, 0, 0, 0, NL80211_CMD_NEW_PEER_CANDIDATE);
	if (!hdr) {
		nlmsg_free(msg);
		return;
	}

	if (nla_put_u32(msg, NL80211_ATTR_WIPHY, rdev->wiphy_idx) ||
	    nla_put_u32(msg, NL80211_ATTR_IFINDEX, dev->ifindex) ||
	    nla_put(msg, NL80211_ATTR_MAC, ETH_ALEN, addr) ||
	    (ie_len && ie &&
	     nla_put(msg, NL80211_ATTR_IE, ie_len , ie)))
		goto nla_put_failure;

	genlmsg_end(msg, hdr);

	genlmsg_multicast_netns(wiphy_net(&rdev->wiphy), msg, 0,
				nl80211_mlme_mcgrp.id, gfp);
	return;

 nla_put_failure:
	genlmsg_cancel(msg, hdr);
	nlmsg_free(msg);
}
EXPORT_SYMBOL(cfg80211_notify_new_peer_candidate);

void nl80211_michael_mic_failure(struct cfg80211_registered_device *rdev,
				 struct net_device *netdev, const u8 *addr,
				 enum nl80211_key_type key_type, int key_id,
				 const u8 *tsc, gfp_t gfp)
{
	struct sk_buff *msg;
	void *hdr;

	msg = nlmsg_new(NLMSG_DEFAULT_SIZE, gfp);
	if (!msg)
		return;

	hdr = nl80211hdr_put(msg, 0, 0, 0, NL80211_CMD_MICHAEL_MIC_FAILURE);
	if (!hdr) {
		nlmsg_free(msg);
		return;
	}

	if (nla_put_u32(msg, NL80211_ATTR_WIPHY, rdev->wiphy_idx) ||
	    nla_put_u32(msg, NL80211_ATTR_IFINDEX, netdev->ifindex) ||
	    (addr && nla_put(msg, NL80211_ATTR_MAC, ETH_ALEN, addr)) ||
	    nla_put_u32(msg, NL80211_ATTR_KEY_TYPE, key_type) ||
	    (key_id != -1 &&
	     nla_put_u8(msg, NL80211_ATTR_KEY_IDX, key_id)) ||
	    (tsc && nla_put(msg, NL80211_ATTR_KEY_SEQ, 6, tsc)))
		goto nla_put_failure;

	genlmsg_end(msg, hdr);

	genlmsg_multicast_netns(wiphy_net(&rdev->wiphy), msg, 0,
				nl80211_mlme_mcgrp.id, gfp);
	return;

 nla_put_failure:
	genlmsg_cancel(msg, hdr);
	nlmsg_free(msg);
}

void nl80211_send_beacon_hint_event(struct wiphy *wiphy,
				    struct ieee80211_channel *channel_before,
				    struct ieee80211_channel *channel_after)
{
	struct sk_buff *msg;
	void *hdr;
	struct nlattr *nl_freq;

	msg = nlmsg_new(NLMSG_DEFAULT_SIZE, GFP_ATOMIC);
	if (!msg)
		return;

	hdr = nl80211hdr_put(msg, 0, 0, 0, NL80211_CMD_REG_BEACON_HINT);
	if (!hdr) {
		nlmsg_free(msg);
		return;
	}

	/*
	 * Since we are applying the beacon hint to a wiphy we know its
	 * wiphy_idx is valid
	 */
	if (nla_put_u32(msg, NL80211_ATTR_WIPHY, get_wiphy_idx(wiphy)))
		goto nla_put_failure;

	/* Before */
	nl_freq = nla_nest_start(msg, NL80211_ATTR_FREQ_BEFORE);
	if (!nl_freq)
		goto nla_put_failure;
	if (nl80211_msg_put_channel(msg, channel_before, false))
		goto nla_put_failure;
	nla_nest_end(msg, nl_freq);

	/* After */
	nl_freq = nla_nest_start(msg, NL80211_ATTR_FREQ_AFTER);
	if (!nl_freq)
		goto nla_put_failure;
	if (nl80211_msg_put_channel(msg, channel_after, false))
		goto nla_put_failure;
	nla_nest_end(msg, nl_freq);

	genlmsg_end(msg, hdr);

	rcu_read_lock();
	genlmsg_multicast_allns(msg, 0, nl80211_regulatory_mcgrp.id,
				GFP_ATOMIC);
	rcu_read_unlock();

	return;

nla_put_failure:
	genlmsg_cancel(msg, hdr);
	nlmsg_free(msg);
}

static void nl80211_send_remain_on_chan_event(
	int cmd, struct cfg80211_registered_device *rdev,
	struct wireless_dev *wdev, u64 cookie,
	struct ieee80211_channel *chan,
	unsigned int duration, gfp_t gfp)
{
	struct sk_buff *msg;
	void *hdr;

	msg = nlmsg_new(NLMSG_DEFAULT_SIZE, gfp);
	if (!msg)
		return;

	hdr = nl80211hdr_put(msg, 0, 0, 0, cmd);
	if (!hdr) {
		nlmsg_free(msg);
		return;
	}

	if (nla_put_u32(msg, NL80211_ATTR_WIPHY, rdev->wiphy_idx) ||
	    (wdev->netdev && nla_put_u32(msg, NL80211_ATTR_IFINDEX,
					 wdev->netdev->ifindex)) ||
	    nla_put_u64(msg, NL80211_ATTR_WDEV, wdev_id(wdev)) ||
	    nla_put_u32(msg, NL80211_ATTR_WIPHY_FREQ, chan->center_freq) ||
	    nla_put_u32(msg, NL80211_ATTR_WIPHY_CHANNEL_TYPE,
			NL80211_CHAN_NO_HT) ||
	    nla_put_u64(msg, NL80211_ATTR_COOKIE, cookie))
		goto nla_put_failure;

	if (cmd == NL80211_CMD_REMAIN_ON_CHANNEL &&
	    nla_put_u32(msg, NL80211_ATTR_DURATION, duration))
		goto nla_put_failure;

	genlmsg_end(msg, hdr);

	genlmsg_multicast_netns(wiphy_net(&rdev->wiphy), msg, 0,
				nl80211_mlme_mcgrp.id, gfp);
	return;

 nla_put_failure:
	genlmsg_cancel(msg, hdr);
	nlmsg_free(msg);
}

void cfg80211_ready_on_channel(struct wireless_dev *wdev, u64 cookie,
			       struct ieee80211_channel *chan,
			       unsigned int duration, gfp_t gfp)
{
	struct wiphy *wiphy = wdev->wiphy;
	struct cfg80211_registered_device *rdev = wiphy_to_dev(wiphy);

	trace_cfg80211_ready_on_channel(wdev, cookie, chan, duration);
	nl80211_send_remain_on_chan_event(NL80211_CMD_REMAIN_ON_CHANNEL,
					  rdev, wdev, cookie, chan,
					  duration, gfp);
}
EXPORT_SYMBOL(cfg80211_ready_on_channel);

void cfg80211_remain_on_channel_expired(struct wireless_dev *wdev, u64 cookie,
					struct ieee80211_channel *chan,
					gfp_t gfp)
{
	struct wiphy *wiphy = wdev->wiphy;
	struct cfg80211_registered_device *rdev = wiphy_to_dev(wiphy);

	trace_cfg80211_ready_on_channel_expired(wdev, cookie, chan);
	nl80211_send_remain_on_chan_event(NL80211_CMD_CANCEL_REMAIN_ON_CHANNEL,
					  rdev, wdev, cookie, chan, 0, gfp);
}
EXPORT_SYMBOL(cfg80211_remain_on_channel_expired);

void cfg80211_new_sta(struct net_device *dev, const u8 *mac_addr,
		      struct station_info *sinfo, gfp_t gfp)
{
	struct wiphy *wiphy = dev->ieee80211_ptr->wiphy;
	struct cfg80211_registered_device *rdev = wiphy_to_dev(wiphy);
	struct sk_buff *msg;

	trace_cfg80211_new_sta(dev, mac_addr, sinfo);

	msg = nlmsg_new(NLMSG_DEFAULT_SIZE, gfp);
	if (!msg)
		return;

	if (nl80211_send_station(msg, 0, 0, 0,
				 rdev, dev, mac_addr, sinfo) < 0) {
		nlmsg_free(msg);
		return;
	}

	genlmsg_multicast_netns(wiphy_net(&rdev->wiphy), msg, 0,
				nl80211_mlme_mcgrp.id, gfp);
}
EXPORT_SYMBOL(cfg80211_new_sta);

void cfg80211_del_sta(struct net_device *dev, const u8 *mac_addr, gfp_t gfp)
{
	struct wiphy *wiphy = dev->ieee80211_ptr->wiphy;
	struct cfg80211_registered_device *rdev = wiphy_to_dev(wiphy);
	struct sk_buff *msg;
	void *hdr;

	trace_cfg80211_del_sta(dev, mac_addr);

	msg = nlmsg_new(NLMSG_DEFAULT_SIZE, gfp);
	if (!msg)
		return;

	hdr = nl80211hdr_put(msg, 0, 0, 0, NL80211_CMD_DEL_STATION);
	if (!hdr) {
		nlmsg_free(msg);
		return;
	}

	if (nla_put_u32(msg, NL80211_ATTR_IFINDEX, dev->ifindex) ||
	    nla_put(msg, NL80211_ATTR_MAC, ETH_ALEN, mac_addr))
		goto nla_put_failure;

	genlmsg_end(msg, hdr);

	genlmsg_multicast_netns(wiphy_net(&rdev->wiphy), msg, 0,
				nl80211_mlme_mcgrp.id, gfp);
	return;

 nla_put_failure:
	genlmsg_cancel(msg, hdr);
	nlmsg_free(msg);
}
EXPORT_SYMBOL(cfg80211_del_sta);

void cfg80211_conn_failed(struct net_device *dev, const u8 *mac_addr,
			  enum nl80211_connect_failed_reason reason,
			  gfp_t gfp)
{
	struct wiphy *wiphy = dev->ieee80211_ptr->wiphy;
	struct cfg80211_registered_device *rdev = wiphy_to_dev(wiphy);
	struct sk_buff *msg;
	void *hdr;

	msg = nlmsg_new(NLMSG_GOODSIZE, gfp);
	if (!msg)
		return;

	hdr = nl80211hdr_put(msg, 0, 0, 0, NL80211_CMD_CONN_FAILED);
	if (!hdr) {
		nlmsg_free(msg);
		return;
	}

	if (nla_put_u32(msg, NL80211_ATTR_IFINDEX, dev->ifindex) ||
	    nla_put(msg, NL80211_ATTR_MAC, ETH_ALEN, mac_addr) ||
	    nla_put_u32(msg, NL80211_ATTR_CONN_FAILED_REASON, reason))
		goto nla_put_failure;

	genlmsg_end(msg, hdr);

	genlmsg_multicast_netns(wiphy_net(&rdev->wiphy), msg, 0,
				nl80211_mlme_mcgrp.id, gfp);
	return;

 nla_put_failure:
	genlmsg_cancel(msg, hdr);
	nlmsg_free(msg);
}
EXPORT_SYMBOL(cfg80211_conn_failed);

static bool __nl80211_unexpected_frame(struct net_device *dev, u8 cmd,
				       const u8 *addr, gfp_t gfp)
{
	struct wireless_dev *wdev = dev->ieee80211_ptr;
	struct cfg80211_registered_device *rdev = wiphy_to_dev(wdev->wiphy);
	struct sk_buff *msg;
	void *hdr;
	int err;
	u32 nlportid = ACCESS_ONCE(wdev->ap_unexpected_nlportid);

	if (!nlportid)
		return false;

	msg = nlmsg_new(100, gfp);
	if (!msg)
		return true;

	hdr = nl80211hdr_put(msg, 0, 0, 0, cmd);
	if (!hdr) {
		nlmsg_free(msg);
		return true;
	}

	if (nla_put_u32(msg, NL80211_ATTR_WIPHY, rdev->wiphy_idx) ||
	    nla_put_u32(msg, NL80211_ATTR_IFINDEX, dev->ifindex) ||
	    nla_put(msg, NL80211_ATTR_MAC, ETH_ALEN, addr))
		goto nla_put_failure;

	err = genlmsg_end(msg, hdr);
	if (err < 0) {
		nlmsg_free(msg);
		return true;
	}

	genlmsg_unicast(wiphy_net(&rdev->wiphy), msg, nlportid);
	return true;

 nla_put_failure:
	genlmsg_cancel(msg, hdr);
	nlmsg_free(msg);
	return true;
}

bool cfg80211_rx_spurious_frame(struct net_device *dev,
				const u8 *addr, gfp_t gfp)
{
	struct wireless_dev *wdev = dev->ieee80211_ptr;
	bool ret;

	trace_cfg80211_rx_spurious_frame(dev, addr);

	if (WARN_ON(wdev->iftype != NL80211_IFTYPE_AP &&
		    wdev->iftype != NL80211_IFTYPE_P2P_GO)) {
		trace_cfg80211_return_bool(false);
		return false;
	}
	ret = __nl80211_unexpected_frame(dev, NL80211_CMD_UNEXPECTED_FRAME,
					 addr, gfp);
	trace_cfg80211_return_bool(ret);
	return ret;
}
EXPORT_SYMBOL(cfg80211_rx_spurious_frame);

bool cfg80211_rx_unexpected_4addr_frame(struct net_device *dev,
					const u8 *addr, gfp_t gfp)
{
	struct wireless_dev *wdev = dev->ieee80211_ptr;
	bool ret;

	trace_cfg80211_rx_unexpected_4addr_frame(dev, addr);

	if (WARN_ON(wdev->iftype != NL80211_IFTYPE_AP &&
		    wdev->iftype != NL80211_IFTYPE_P2P_GO &&
		    wdev->iftype != NL80211_IFTYPE_AP_VLAN)) {
		trace_cfg80211_return_bool(false);
		return false;
	}
	ret = __nl80211_unexpected_frame(dev,
					 NL80211_CMD_UNEXPECTED_4ADDR_FRAME,
					 addr, gfp);
	trace_cfg80211_return_bool(ret);
	return ret;
}
EXPORT_SYMBOL(cfg80211_rx_unexpected_4addr_frame);

int nl80211_send_mgmt(struct cfg80211_registered_device *rdev,
		      struct wireless_dev *wdev, u32 nlportid,
		      int freq, int sig_dbm,
		      const u8 *buf, size_t len, gfp_t gfp)
{
	struct net_device *netdev = wdev->netdev;
	struct sk_buff *msg;
	void *hdr;

	msg = nlmsg_new(NLMSG_DEFAULT_SIZE, gfp);
	if (!msg)
		return -ENOMEM;

	hdr = nl80211hdr_put(msg, 0, 0, 0, NL80211_CMD_FRAME);
	if (!hdr) {
		nlmsg_free(msg);
		return -ENOMEM;
	}

	if (nla_put_u32(msg, NL80211_ATTR_WIPHY, rdev->wiphy_idx) ||
	    (netdev && nla_put_u32(msg, NL80211_ATTR_IFINDEX,
					netdev->ifindex)) ||
	    nla_put_u64(msg, NL80211_ATTR_WDEV, wdev_id(wdev)) ||
	    nla_put_u32(msg, NL80211_ATTR_WIPHY_FREQ, freq) ||
	    (sig_dbm &&
	     nla_put_u32(msg, NL80211_ATTR_RX_SIGNAL_DBM, sig_dbm)) ||
	    nla_put(msg, NL80211_ATTR_FRAME, len, buf))
		goto nla_put_failure;

	genlmsg_end(msg, hdr);

	return genlmsg_unicast(wiphy_net(&rdev->wiphy), msg, nlportid);

 nla_put_failure:
	genlmsg_cancel(msg, hdr);
	nlmsg_free(msg);
	return -ENOBUFS;
}

void cfg80211_mgmt_tx_status(struct wireless_dev *wdev, u64 cookie,
			     const u8 *buf, size_t len, bool ack, gfp_t gfp)
{
	struct wiphy *wiphy = wdev->wiphy;
	struct cfg80211_registered_device *rdev = wiphy_to_dev(wiphy);
	struct net_device *netdev = wdev->netdev;
	struct sk_buff *msg;
	void *hdr;

	trace_cfg80211_mgmt_tx_status(wdev, cookie, ack);

	msg = nlmsg_new(NLMSG_DEFAULT_SIZE, gfp);
	if (!msg)
		return;

	hdr = nl80211hdr_put(msg, 0, 0, 0, NL80211_CMD_FRAME_TX_STATUS);
	if (!hdr) {
		nlmsg_free(msg);
		return;
	}

	if (nla_put_u32(msg, NL80211_ATTR_WIPHY, rdev->wiphy_idx) ||
	    (netdev && nla_put_u32(msg, NL80211_ATTR_IFINDEX,
				   netdev->ifindex)) ||
	    nla_put_u64(msg, NL80211_ATTR_WDEV, wdev_id(wdev)) ||
	    nla_put(msg, NL80211_ATTR_FRAME, len, buf) ||
	    nla_put_u64(msg, NL80211_ATTR_COOKIE, cookie) ||
	    (ack && nla_put_flag(msg, NL80211_ATTR_ACK)))
		goto nla_put_failure;

	genlmsg_end(msg, hdr);

	genlmsg_multicast(msg, 0, nl80211_mlme_mcgrp.id, gfp);
	return;

 nla_put_failure:
	genlmsg_cancel(msg, hdr);
	nlmsg_free(msg);
}
EXPORT_SYMBOL(cfg80211_mgmt_tx_status);

void cfg80211_cqm_rssi_notify(struct net_device *dev,
			      enum nl80211_cqm_rssi_threshold_event rssi_event,
			      gfp_t gfp)
{
	struct wireless_dev *wdev = dev->ieee80211_ptr;
	struct wiphy *wiphy = wdev->wiphy;
	struct cfg80211_registered_device *rdev = wiphy_to_dev(wiphy);
	struct sk_buff *msg;
	struct nlattr *pinfoattr;
	void *hdr;

	trace_cfg80211_cqm_rssi_notify(dev, rssi_event);

	msg = nlmsg_new(NLMSG_DEFAULT_SIZE, gfp);
	if (!msg)
		return;

	hdr = nl80211hdr_put(msg, 0, 0, 0, NL80211_CMD_NOTIFY_CQM);
	if (!hdr) {
		nlmsg_free(msg);
		return;
	}

	if (nla_put_u32(msg, NL80211_ATTR_WIPHY, rdev->wiphy_idx) ||
	    nla_put_u32(msg, NL80211_ATTR_IFINDEX, dev->ifindex))
		goto nla_put_failure;

	pinfoattr = nla_nest_start(msg, NL80211_ATTR_CQM);
	if (!pinfoattr)
		goto nla_put_failure;

	if (nla_put_u32(msg, NL80211_ATTR_CQM_RSSI_THRESHOLD_EVENT,
			rssi_event))
		goto nla_put_failure;

	nla_nest_end(msg, pinfoattr);

	genlmsg_end(msg, hdr);

	genlmsg_multicast_netns(wiphy_net(&rdev->wiphy), msg, 0,
				nl80211_mlme_mcgrp.id, gfp);
	return;

 nla_put_failure:
	genlmsg_cancel(msg, hdr);
	nlmsg_free(msg);
}
EXPORT_SYMBOL(cfg80211_cqm_rssi_notify);

static void nl80211_gtk_rekey_notify(struct cfg80211_registered_device *rdev,
				     struct net_device *netdev, const u8 *bssid,
				     const u8 *replay_ctr, gfp_t gfp)
{
	struct sk_buff *msg;
	struct nlattr *rekey_attr;
	void *hdr;

	msg = nlmsg_new(NLMSG_DEFAULT_SIZE, gfp);
	if (!msg)
		return;

	hdr = nl80211hdr_put(msg, 0, 0, 0, NL80211_CMD_SET_REKEY_OFFLOAD);
	if (!hdr) {
		nlmsg_free(msg);
		return;
	}

	if (nla_put_u32(msg, NL80211_ATTR_WIPHY, rdev->wiphy_idx) ||
	    nla_put_u32(msg, NL80211_ATTR_IFINDEX, netdev->ifindex) ||
	    nla_put(msg, NL80211_ATTR_MAC, ETH_ALEN, bssid))
		goto nla_put_failure;

	rekey_attr = nla_nest_start(msg, NL80211_ATTR_REKEY_DATA);
	if (!rekey_attr)
		goto nla_put_failure;

	if (nla_put(msg, NL80211_REKEY_DATA_REPLAY_CTR,
		    NL80211_REPLAY_CTR_LEN, replay_ctr))
		goto nla_put_failure;

	nla_nest_end(msg, rekey_attr);

	genlmsg_end(msg, hdr);

	genlmsg_multicast_netns(wiphy_net(&rdev->wiphy), msg, 0,
				nl80211_mlme_mcgrp.id, gfp);
	return;

 nla_put_failure:
	genlmsg_cancel(msg, hdr);
	nlmsg_free(msg);
}

void cfg80211_gtk_rekey_notify(struct net_device *dev, const u8 *bssid,
			       const u8 *replay_ctr, gfp_t gfp)
{
	struct wireless_dev *wdev = dev->ieee80211_ptr;
	struct wiphy *wiphy = wdev->wiphy;
	struct cfg80211_registered_device *rdev = wiphy_to_dev(wiphy);

	trace_cfg80211_gtk_rekey_notify(dev, bssid);
	nl80211_gtk_rekey_notify(rdev, dev, bssid, replay_ctr, gfp);
}
EXPORT_SYMBOL(cfg80211_gtk_rekey_notify);

static void
nl80211_pmksa_candidate_notify(struct cfg80211_registered_device *rdev,
			       struct net_device *netdev, int index,
			       const u8 *bssid, bool preauth, gfp_t gfp)
{
	struct sk_buff *msg;
	struct nlattr *attr;
	void *hdr;

	msg = nlmsg_new(NLMSG_DEFAULT_SIZE, gfp);
	if (!msg)
		return;

	hdr = nl80211hdr_put(msg, 0, 0, 0, NL80211_CMD_PMKSA_CANDIDATE);
	if (!hdr) {
		nlmsg_free(msg);
		return;
	}

	if (nla_put_u32(msg, NL80211_ATTR_WIPHY, rdev->wiphy_idx) ||
	    nla_put_u32(msg, NL80211_ATTR_IFINDEX, netdev->ifindex))
		goto nla_put_failure;

	attr = nla_nest_start(msg, NL80211_ATTR_PMKSA_CANDIDATE);
	if (!attr)
		goto nla_put_failure;

	if (nla_put_u32(msg, NL80211_PMKSA_CANDIDATE_INDEX, index) ||
	    nla_put(msg, NL80211_PMKSA_CANDIDATE_BSSID, ETH_ALEN, bssid) ||
	    (preauth &&
	     nla_put_flag(msg, NL80211_PMKSA_CANDIDATE_PREAUTH)))
		goto nla_put_failure;

	nla_nest_end(msg, attr);

	genlmsg_end(msg, hdr);

	genlmsg_multicast_netns(wiphy_net(&rdev->wiphy), msg, 0,
				nl80211_mlme_mcgrp.id, gfp);
	return;

 nla_put_failure:
	genlmsg_cancel(msg, hdr);
	nlmsg_free(msg);
}

void cfg80211_pmksa_candidate_notify(struct net_device *dev, int index,
				     const u8 *bssid, bool preauth, gfp_t gfp)
{
	struct wireless_dev *wdev = dev->ieee80211_ptr;
	struct wiphy *wiphy = wdev->wiphy;
	struct cfg80211_registered_device *rdev = wiphy_to_dev(wiphy);

	trace_cfg80211_pmksa_candidate_notify(dev, index, bssid, preauth);
	nl80211_pmksa_candidate_notify(rdev, dev, index, bssid, preauth, gfp);
}
EXPORT_SYMBOL(cfg80211_pmksa_candidate_notify);

static void nl80211_ch_switch_notify(struct cfg80211_registered_device *rdev,
				     struct net_device *netdev,
				     struct cfg80211_chan_def *chandef,
				     gfp_t gfp)
{
	struct sk_buff *msg;
	void *hdr;

	msg = nlmsg_new(NLMSG_DEFAULT_SIZE, gfp);
	if (!msg)
		return;

	hdr = nl80211hdr_put(msg, 0, 0, 0, NL80211_CMD_CH_SWITCH_NOTIFY);
	if (!hdr) {
		nlmsg_free(msg);
		return;
	}

	if (nla_put_u32(msg, NL80211_ATTR_IFINDEX, netdev->ifindex))
		goto nla_put_failure;

	if (nl80211_send_chandef(msg, chandef))
		goto nla_put_failure;

	genlmsg_end(msg, hdr);

	genlmsg_multicast_netns(wiphy_net(&rdev->wiphy), msg, 0,
				nl80211_mlme_mcgrp.id, gfp);
	return;

 nla_put_failure:
	genlmsg_cancel(msg, hdr);
	nlmsg_free(msg);
}

void cfg80211_ch_switch_notify(struct net_device *dev,
			       struct cfg80211_chan_def *chandef)
{
	struct wireless_dev *wdev = dev->ieee80211_ptr;
	struct wiphy *wiphy = wdev->wiphy;
	struct cfg80211_registered_device *rdev = wiphy_to_dev(wiphy);

	trace_cfg80211_ch_switch_notify(dev, chandef);

	wdev_lock(wdev);

	if (WARN_ON(wdev->iftype != NL80211_IFTYPE_AP &&
		    wdev->iftype != NL80211_IFTYPE_P2P_GO))
		goto out;

	wdev->channel = chandef->chan;
	nl80211_ch_switch_notify(rdev, dev, chandef, GFP_KERNEL);
out:
	wdev_unlock(wdev);
	return;
}
EXPORT_SYMBOL(cfg80211_ch_switch_notify);

void cfg80211_cqm_txe_notify(struct net_device *dev,
			     const u8 *peer, u32 num_packets,
			     u32 rate, u32 intvl, gfp_t gfp)
{
	struct wireless_dev *wdev = dev->ieee80211_ptr;
	struct wiphy *wiphy = wdev->wiphy;
	struct cfg80211_registered_device *rdev = wiphy_to_dev(wiphy);
	struct sk_buff *msg;
	struct nlattr *pinfoattr;
	void *hdr;

	msg = nlmsg_new(NLMSG_GOODSIZE, gfp);
	if (!msg)
		return;

	hdr = nl80211hdr_put(msg, 0, 0, 0, NL80211_CMD_NOTIFY_CQM);
	if (!hdr) {
		nlmsg_free(msg);
		return;
	}

	if (nla_put_u32(msg, NL80211_ATTR_WIPHY, rdev->wiphy_idx) ||
	    nla_put_u32(msg, NL80211_ATTR_IFINDEX, dev->ifindex) ||
	    nla_put(msg, NL80211_ATTR_MAC, ETH_ALEN, peer))
		goto nla_put_failure;

	pinfoattr = nla_nest_start(msg, NL80211_ATTR_CQM);
	if (!pinfoattr)
		goto nla_put_failure;

	if (nla_put_u32(msg, NL80211_ATTR_CQM_TXE_PKTS, num_packets))
		goto nla_put_failure;

	if (nla_put_u32(msg, NL80211_ATTR_CQM_TXE_RATE, rate))
		goto nla_put_failure;

	if (nla_put_u32(msg, NL80211_ATTR_CQM_TXE_INTVL, intvl))
		goto nla_put_failure;

	nla_nest_end(msg, pinfoattr);

	genlmsg_end(msg, hdr);

	genlmsg_multicast_netns(wiphy_net(&rdev->wiphy), msg, 0,
				nl80211_mlme_mcgrp.id, gfp);
	return;

 nla_put_failure:
	genlmsg_cancel(msg, hdr);
	nlmsg_free(msg);
}
EXPORT_SYMBOL(cfg80211_cqm_txe_notify);

void
nl80211_radar_notify(struct cfg80211_registered_device *rdev,
		     struct cfg80211_chan_def *chandef,
		     enum nl80211_radar_event event,
		     struct net_device *netdev, gfp_t gfp)
{
	struct sk_buff *msg;
	void *hdr;

	msg = nlmsg_new(NLMSG_DEFAULT_SIZE, gfp);
	if (!msg)
		return;

	hdr = nl80211hdr_put(msg, 0, 0, 0, NL80211_CMD_RADAR_DETECT);
	if (!hdr) {
		nlmsg_free(msg);
		return;
	}

	if (nla_put_u32(msg, NL80211_ATTR_WIPHY, rdev->wiphy_idx))
		goto nla_put_failure;

	/* NOP and radar events don't need a netdev parameter */
	if (netdev) {
		struct wireless_dev *wdev = netdev->ieee80211_ptr;

		if (nla_put_u32(msg, NL80211_ATTR_IFINDEX, netdev->ifindex) ||
		    nla_put_u64(msg, NL80211_ATTR_WDEV, wdev_id(wdev)))
			goto nla_put_failure;
	}

	if (nla_put_u32(msg, NL80211_ATTR_RADAR_EVENT, event))
		goto nla_put_failure;

	if (nl80211_send_chandef(msg, chandef))
		goto nla_put_failure;

	if (genlmsg_end(msg, hdr) < 0) {
		nlmsg_free(msg);
		return;
	}

	genlmsg_multicast_netns(wiphy_net(&rdev->wiphy), msg, 0,
				nl80211_mlme_mcgrp.id, gfp);
	return;

 nla_put_failure:
	genlmsg_cancel(msg, hdr);
	nlmsg_free(msg);
}

void cfg80211_cqm_pktloss_notify(struct net_device *dev,
				 const u8 *peer, u32 num_packets, gfp_t gfp)
{
	struct wireless_dev *wdev = dev->ieee80211_ptr;
	struct wiphy *wiphy = wdev->wiphy;
	struct cfg80211_registered_device *rdev = wiphy_to_dev(wiphy);
	struct sk_buff *msg;
	struct nlattr *pinfoattr;
	void *hdr;

	trace_cfg80211_cqm_pktloss_notify(dev, peer, num_packets);

	msg = nlmsg_new(NLMSG_DEFAULT_SIZE, gfp);
	if (!msg)
		return;

	hdr = nl80211hdr_put(msg, 0, 0, 0, NL80211_CMD_NOTIFY_CQM);
	if (!hdr) {
		nlmsg_free(msg);
		return;
	}

	if (nla_put_u32(msg, NL80211_ATTR_WIPHY, rdev->wiphy_idx) ||
	    nla_put_u32(msg, NL80211_ATTR_IFINDEX, dev->ifindex) ||
	    nla_put(msg, NL80211_ATTR_MAC, ETH_ALEN, peer))
		goto nla_put_failure;

	pinfoattr = nla_nest_start(msg, NL80211_ATTR_CQM);
	if (!pinfoattr)
		goto nla_put_failure;

	if (nla_put_u32(msg, NL80211_ATTR_CQM_PKT_LOSS_EVENT, num_packets))
		goto nla_put_failure;

	nla_nest_end(msg, pinfoattr);

	genlmsg_end(msg, hdr);

	genlmsg_multicast_netns(wiphy_net(&rdev->wiphy), msg, 0,
				nl80211_mlme_mcgrp.id, gfp);
	return;

 nla_put_failure:
	genlmsg_cancel(msg, hdr);
	nlmsg_free(msg);
}
EXPORT_SYMBOL(cfg80211_cqm_pktloss_notify);

void cfg80211_probe_status(struct net_device *dev, const u8 *addr,
			   u64 cookie, bool acked, gfp_t gfp)
{
	struct wireless_dev *wdev = dev->ieee80211_ptr;
	struct cfg80211_registered_device *rdev = wiphy_to_dev(wdev->wiphy);
	struct sk_buff *msg;
	void *hdr;
	int err;

	trace_cfg80211_probe_status(dev, addr, cookie, acked);

	msg = nlmsg_new(NLMSG_DEFAULT_SIZE, gfp);

	if (!msg)
		return;

	hdr = nl80211hdr_put(msg, 0, 0, 0, NL80211_CMD_PROBE_CLIENT);
	if (!hdr) {
		nlmsg_free(msg);
		return;
	}

	if (nla_put_u32(msg, NL80211_ATTR_WIPHY, rdev->wiphy_idx) ||
	    nla_put_u32(msg, NL80211_ATTR_IFINDEX, dev->ifindex) ||
	    nla_put(msg, NL80211_ATTR_MAC, ETH_ALEN, addr) ||
	    nla_put_u64(msg, NL80211_ATTR_COOKIE, cookie) ||
	    (acked && nla_put_flag(msg, NL80211_ATTR_ACK)))
		goto nla_put_failure;

	err = genlmsg_end(msg, hdr);
	if (err < 0) {
		nlmsg_free(msg);
		return;
	}

	genlmsg_multicast_netns(wiphy_net(&rdev->wiphy), msg, 0,
				nl80211_mlme_mcgrp.id, gfp);
	return;

 nla_put_failure:
	genlmsg_cancel(msg, hdr);
	nlmsg_free(msg);
}
EXPORT_SYMBOL(cfg80211_probe_status);

void cfg80211_report_obss_beacon(struct wiphy *wiphy,
				 const u8 *frame, size_t len,
				 int freq, int sig_dbm)
{
	struct cfg80211_registered_device *rdev = wiphy_to_dev(wiphy);
	struct sk_buff *msg;
	void *hdr;
	struct cfg80211_beacon_registration *reg;

	trace_cfg80211_report_obss_beacon(wiphy, frame, len, freq, sig_dbm);

	spin_lock_bh(&rdev->beacon_registrations_lock);
	list_for_each_entry(reg, &rdev->beacon_registrations, list) {
		msg = nlmsg_new(len + 100, GFP_ATOMIC);
		if (!msg) {
			spin_unlock_bh(&rdev->beacon_registrations_lock);
			return;
		}

		hdr = nl80211hdr_put(msg, 0, 0, 0, NL80211_CMD_FRAME);
		if (!hdr)
			goto nla_put_failure;

		if (nla_put_u32(msg, NL80211_ATTR_WIPHY, rdev->wiphy_idx) ||
		    (freq &&
		     nla_put_u32(msg, NL80211_ATTR_WIPHY_FREQ, freq)) ||
		    (sig_dbm &&
		     nla_put_u32(msg, NL80211_ATTR_RX_SIGNAL_DBM, sig_dbm)) ||
		    nla_put(msg, NL80211_ATTR_FRAME, len, frame))
			goto nla_put_failure;

		genlmsg_end(msg, hdr);

		genlmsg_unicast(wiphy_net(&rdev->wiphy), msg, reg->nlportid);
	}
	spin_unlock_bh(&rdev->beacon_registrations_lock);
	return;

 nla_put_failure:
	spin_unlock_bh(&rdev->beacon_registrations_lock);
	if (hdr)
		genlmsg_cancel(msg, hdr);
	nlmsg_free(msg);
}
EXPORT_SYMBOL(cfg80211_report_obss_beacon);

#ifdef CONFIG_PM
void cfg80211_report_wowlan_wakeup(struct wireless_dev *wdev,
				   struct cfg80211_wowlan_wakeup *wakeup,
				   gfp_t gfp)
{
	struct cfg80211_registered_device *rdev = wiphy_to_dev(wdev->wiphy);
	struct sk_buff *msg;
	void *hdr;
	int err, size = 200;

	trace_cfg80211_report_wowlan_wakeup(wdev->wiphy, wdev, wakeup);

	if (wakeup)
		size += wakeup->packet_present_len;

	msg = nlmsg_new(size, gfp);
	if (!msg)
		return;

	hdr = nl80211hdr_put(msg, 0, 0, 0, NL80211_CMD_SET_WOWLAN);
	if (!hdr)
		goto free_msg;

	if (nla_put_u32(msg, NL80211_ATTR_WIPHY, rdev->wiphy_idx) ||
	    nla_put_u64(msg, NL80211_ATTR_WDEV, wdev_id(wdev)))
		goto free_msg;

	if (wdev->netdev && nla_put_u32(msg, NL80211_ATTR_IFINDEX,
					wdev->netdev->ifindex))
		goto free_msg;

	if (wakeup) {
		struct nlattr *reasons;

		reasons = nla_nest_start(msg, NL80211_ATTR_WOWLAN_TRIGGERS);

		if (wakeup->disconnect &&
		    nla_put_flag(msg, NL80211_WOWLAN_TRIG_DISCONNECT))
			goto free_msg;
		if (wakeup->magic_pkt &&
		    nla_put_flag(msg, NL80211_WOWLAN_TRIG_MAGIC_PKT))
			goto free_msg;
		if (wakeup->gtk_rekey_failure &&
		    nla_put_flag(msg, NL80211_WOWLAN_TRIG_GTK_REKEY_FAILURE))
			goto free_msg;
		if (wakeup->eap_identity_req &&
		    nla_put_flag(msg, NL80211_WOWLAN_TRIG_EAP_IDENT_REQUEST))
			goto free_msg;
		if (wakeup->four_way_handshake &&
		    nla_put_flag(msg, NL80211_WOWLAN_TRIG_4WAY_HANDSHAKE))
			goto free_msg;
		if (wakeup->rfkill_release &&
		    nla_put_flag(msg, NL80211_WOWLAN_TRIG_RFKILL_RELEASE))
			goto free_msg;

		if (wakeup->pattern_idx >= 0 &&
		    nla_put_u32(msg, NL80211_WOWLAN_TRIG_PKT_PATTERN,
				wakeup->pattern_idx))
			goto free_msg;

		if (wakeup->tcp_match)
			nla_put_flag(msg, NL80211_WOWLAN_TRIG_WAKEUP_TCP_MATCH);

		if (wakeup->tcp_connlost)
			nla_put_flag(msg,
				     NL80211_WOWLAN_TRIG_WAKEUP_TCP_CONNLOST);

		if (wakeup->tcp_nomoretokens)
			nla_put_flag(msg,
				NL80211_WOWLAN_TRIG_WAKEUP_TCP_NOMORETOKENS);

		if (wakeup->packet) {
			u32 pkt_attr = NL80211_WOWLAN_TRIG_WAKEUP_PKT_80211;
			u32 len_attr = NL80211_WOWLAN_TRIG_WAKEUP_PKT_80211_LEN;

			if (!wakeup->packet_80211) {
				pkt_attr =
					NL80211_WOWLAN_TRIG_WAKEUP_PKT_8023;
				len_attr =
					NL80211_WOWLAN_TRIG_WAKEUP_PKT_8023_LEN;
			}

			if (wakeup->packet_len &&
			    nla_put_u32(msg, len_attr, wakeup->packet_len))
				goto free_msg;

			if (nla_put(msg, pkt_attr, wakeup->packet_present_len,
				    wakeup->packet))
				goto free_msg;
		}

		nla_nest_end(msg, reasons);
	}

	err = genlmsg_end(msg, hdr);
	if (err < 0)
		goto free_msg;

	genlmsg_multicast_netns(wiphy_net(&rdev->wiphy), msg, 0,
				nl80211_mlme_mcgrp.id, gfp);
	return;

 free_msg:
	nlmsg_free(msg);
}
EXPORT_SYMBOL(cfg80211_report_wowlan_wakeup);
#endif

void cfg80211_tdls_oper_request(struct net_device *dev, const u8 *peer,
				enum nl80211_tdls_operation oper,
				u16 reason_code, gfp_t gfp)
{
	struct wireless_dev *wdev = dev->ieee80211_ptr;
	struct cfg80211_registered_device *rdev = wiphy_to_dev(wdev->wiphy);
	struct sk_buff *msg;
	void *hdr;
	int err;

	trace_cfg80211_tdls_oper_request(wdev->wiphy, dev, peer, oper,
					 reason_code);

	msg = nlmsg_new(NLMSG_DEFAULT_SIZE, gfp);
	if (!msg)
		return;

	hdr = nl80211hdr_put(msg, 0, 0, 0, NL80211_CMD_TDLS_OPER);
	if (!hdr) {
		nlmsg_free(msg);
		return;
	}

	if (nla_put_u32(msg, NL80211_ATTR_WIPHY, rdev->wiphy_idx) ||
	    nla_put_u32(msg, NL80211_ATTR_IFINDEX, dev->ifindex) ||
	    nla_put_u8(msg, NL80211_ATTR_TDLS_OPERATION, oper) ||
	    nla_put(msg, NL80211_ATTR_MAC, ETH_ALEN, peer) ||
	    (reason_code > 0 &&
	     nla_put_u16(msg, NL80211_ATTR_REASON_CODE, reason_code)))
		goto nla_put_failure;

	err = genlmsg_end(msg, hdr);
	if (err < 0) {
		nlmsg_free(msg);
		return;
	}

	genlmsg_multicast_netns(wiphy_net(&rdev->wiphy), msg, 0,
				nl80211_mlme_mcgrp.id, gfp);
	return;

 nla_put_failure:
	genlmsg_cancel(msg, hdr);
	nlmsg_free(msg);
}
EXPORT_SYMBOL(cfg80211_tdls_oper_request);

static int nl80211_netlink_notify(struct notifier_block * nb,
				  unsigned long state,
				  void *_notify)
{
	struct netlink_notify *notify = _notify;
	struct cfg80211_registered_device *rdev;
	struct wireless_dev *wdev;
	struct cfg80211_beacon_registration *reg, *tmp;

	if (state != NETLINK_URELEASE)
		return NOTIFY_DONE;

	rcu_read_lock();

	list_for_each_entry_rcu(rdev, &cfg80211_rdev_list, list) {
		list_for_each_entry_rcu(wdev, &rdev->wdev_list, list)
			cfg80211_mlme_unregister_socket(wdev, notify->portid);

		spin_lock_bh(&rdev->beacon_registrations_lock);
		list_for_each_entry_safe(reg, tmp, &rdev->beacon_registrations,
					 list) {
			if (reg->nlportid == notify->portid) {
				list_del(&reg->list);
				kfree(reg);
				break;
			}
		}
		spin_unlock_bh(&rdev->beacon_registrations_lock);
	}

	rcu_read_unlock();

	return NOTIFY_DONE;
}

static struct notifier_block nl80211_netlink_notifier = {
	.notifier_call = nl80211_netlink_notify,
};

void cfg80211_ft_event(struct net_device *netdev,
		       struct cfg80211_ft_event_params *ft_event)
{
	struct wiphy *wiphy = netdev->ieee80211_ptr->wiphy;
	struct cfg80211_registered_device *rdev = wiphy_to_dev(wiphy);
	struct sk_buff *msg;
	void *hdr;
	int err;

	trace_cfg80211_ft_event(wiphy, netdev, ft_event);

	if (!ft_event->target_ap)
		return;

	msg = nlmsg_new(NLMSG_DEFAULT_SIZE, GFP_KERNEL);
	if (!msg)
		return;

	hdr = nl80211hdr_put(msg, 0, 0, 0, NL80211_CMD_FT_EVENT);
	if (!hdr) {
		nlmsg_free(msg);
		return;
	}

	nla_put_u32(msg, NL80211_ATTR_WIPHY, rdev->wiphy_idx);
	nla_put_u32(msg, NL80211_ATTR_IFINDEX, netdev->ifindex);
	nla_put(msg, NL80211_ATTR_MAC, ETH_ALEN, ft_event->target_ap);
	if (ft_event->ies)
		nla_put(msg, NL80211_ATTR_IE, ft_event->ies_len, ft_event->ies);
	if (ft_event->ric_ies)
		nla_put(msg, NL80211_ATTR_IE_RIC, ft_event->ric_ies_len,
			ft_event->ric_ies);

	err = genlmsg_end(msg, hdr);
	if (err < 0) {
		nlmsg_free(msg);
		return;
	}

	genlmsg_multicast_netns(wiphy_net(&rdev->wiphy), msg, 0,
				nl80211_mlme_mcgrp.id, GFP_KERNEL);
}
EXPORT_SYMBOL(cfg80211_ft_event);

void cfg80211_crit_proto_stopped(struct wireless_dev *wdev, gfp_t gfp)
{
	struct cfg80211_registered_device *rdev;
	struct sk_buff *msg;
	void *hdr;
	u32 nlportid;

	rdev = wiphy_to_dev(wdev->wiphy);
	if (!rdev->crit_proto_nlportid)
		return;

	nlportid = rdev->crit_proto_nlportid;
	rdev->crit_proto_nlportid = 0;

	msg = nlmsg_new(NLMSG_DEFAULT_SIZE, gfp);
	if (!msg)
		return;

	hdr = nl80211hdr_put(msg, 0, 0, 0, NL80211_CMD_CRIT_PROTOCOL_STOP);
	if (!hdr)
		goto nla_put_failure;

	if (nla_put_u32(msg, NL80211_ATTR_WIPHY, rdev->wiphy_idx) ||
	    nla_put_u64(msg, NL80211_ATTR_WDEV, wdev_id(wdev)))
		goto nla_put_failure;

	genlmsg_end(msg, hdr);

	genlmsg_unicast(wiphy_net(&rdev->wiphy), msg, nlportid);
	return;

 nla_put_failure:
	if (hdr)
		genlmsg_cancel(msg, hdr);
	nlmsg_free(msg);

}
EXPORT_SYMBOL(cfg80211_crit_proto_stopped);

/* initialisation/exit functions */

int nl80211_init(void)
{
	int err;

	err = genl_register_family_with_ops(&nl80211_fam,
		nl80211_ops, ARRAY_SIZE(nl80211_ops));
	if (err)
		return err;

	err = genl_register_mc_group(&nl80211_fam, &nl80211_config_mcgrp);
	if (err)
		goto err_out;

	err = genl_register_mc_group(&nl80211_fam, &nl80211_scan_mcgrp);
	if (err)
		goto err_out;

	err = genl_register_mc_group(&nl80211_fam, &nl80211_regulatory_mcgrp);
	if (err)
		goto err_out;

	err = genl_register_mc_group(&nl80211_fam, &nl80211_mlme_mcgrp);
	if (err)
		goto err_out;

#ifdef CONFIG_NL80211_TESTMODE
	err = genl_register_mc_group(&nl80211_fam, &nl80211_testmode_mcgrp);
	if (err)
		goto err_out;
#endif

	err = netlink_register_notifier(&nl80211_netlink_notifier);
	if (err)
		goto err_out;

	return 0;
 err_out:
	genl_unregister_family(&nl80211_fam);
	return err;
}

void nl80211_exit(void)
{
	netlink_unregister_notifier(&nl80211_netlink_notifier);
	genl_unregister_family(&nl80211_fam);
}<|MERGE_RESOLUTION|>--- conflicted
+++ resolved
@@ -570,23 +570,6 @@
 	if ((chan->flags & IEEE80211_CHAN_NO_IBSS) &&
 	    nla_put_flag(msg, NL80211_FREQUENCY_ATTR_NO_IBSS))
 		goto nla_put_failure;
-<<<<<<< HEAD
-	if ((chan->flags & IEEE80211_CHAN_RADAR) &&
-	    nla_put_flag(msg, NL80211_FREQUENCY_ATTR_RADAR))
-		goto nla_put_failure;
-	if ((chan->flags & IEEE80211_CHAN_NO_HT40MINUS) &&
-	    nla_put_flag(msg, NL80211_FREQUENCY_ATTR_NO_HT40_MINUS))
-		goto nla_put_failure;
-	if ((chan->flags & IEEE80211_CHAN_NO_HT40PLUS) &&
-	    nla_put_flag(msg, NL80211_FREQUENCY_ATTR_NO_HT40_PLUS))
-		goto nla_put_failure;
-	if ((chan->flags & IEEE80211_CHAN_NO_80MHZ) &&
-	    nla_put_flag(msg, NL80211_FREQUENCY_ATTR_NO_80MHZ))
-		goto nla_put_failure;
-	if ((chan->flags & IEEE80211_CHAN_NO_160MHZ) &&
-	    nla_put_flag(msg, NL80211_FREQUENCY_ATTR_NO_160MHZ))
-		goto nla_put_failure;
-=======
 	if (chan->flags & IEEE80211_CHAN_RADAR) {
 		if (nla_put_flag(msg, NL80211_FREQUENCY_ATTR_RADAR))
 			goto nla_put_failure;
@@ -618,7 +601,6 @@
 		    nla_put_flag(msg, NL80211_FREQUENCY_ATTR_NO_160MHZ))
 			goto nla_put_failure;
 	}
->>>>>>> e4aa937e
 
 	if (nla_put_u32(msg, NL80211_FREQUENCY_ATTR_MAX_TX_POWER,
 			DBM_TO_MBM(chan->max_power)))
@@ -944,13 +926,10 @@
 		    nla_put_u32(msg, NL80211_IFACE_COMB_MAXNUM,
 				c->max_interfaces))
 			goto nla_put_failure;
-<<<<<<< HEAD
-=======
 		if (large &&
 		    nla_put_u32(msg, NL80211_IFACE_COMB_RADAR_DETECT_WIDTHS,
 				c->radar_detect_widths))
 			goto nla_put_failure;
->>>>>>> e4aa937e
 
 		nla_nest_end(msg, nl_combi);
 	}
@@ -962,10 +941,6 @@
 	return -ENOBUFS;
 }
 
-<<<<<<< HEAD
-static int nl80211_send_wiphy(struct sk_buff *msg, u32 portid, u32 seq, int flags,
-			      struct cfg80211_registered_device *dev)
-=======
 #ifdef CONFIG_PM
 static int nl80211_send_wowlan_tcp_caps(struct cfg80211_registered_device *rdev,
 					struct sk_buff *msg)
@@ -1010,7 +985,6 @@
 static int nl80211_send_wowlan(struct sk_buff *msg,
 			       struct cfg80211_registered_device *dev,
 			       bool large)
->>>>>>> e4aa937e
 {
 	struct nlattr *nl_wowlan;
 
@@ -1473,10 +1447,6 @@
 				goto nla_put_failure;
 		}
 
-<<<<<<< HEAD
-		nla_nest_end(msg, nl_wowlan);
-	}
-=======
 		nla_nest_end(msg, nl_cmds);
 		(*split_start)++;
 		if (split)
@@ -1507,7 +1477,6 @@
 			break;
 #else
 		(*split_start)++;
->>>>>>> e4aa937e
 #endif
 	case 7:
 		if (nl80211_put_iftypes(msg, NL80211_ATTR_SOFTWARE_IFTYPES,

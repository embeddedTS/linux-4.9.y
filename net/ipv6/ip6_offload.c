/*
 *	IPV6 GSO/GRO offload support
 *	Linux INET6 implementation
 *
 *	This program is free software; you can redistribute it and/or
 *      modify it under the terms of the GNU General Public License
 *      as published by the Free Software Foundation; either version
 *      2 of the License, or (at your option) any later version.
 */

#include <linux/kernel.h>
#include <linux/socket.h>
#include <linux/netdevice.h>
#include <linux/skbuff.h>
#include <linux/printk.h>

#include <net/protocol.h>
#include <net/ipv6.h>

#include "ip6_offload.h"

static int ipv6_gso_pull_exthdrs(struct sk_buff *skb, int proto)
{
	const struct net_offload *ops = NULL;

	for (;;) {
		struct ipv6_opt_hdr *opth;
		int len;

		if (proto != NEXTHDR_HOP) {
			ops = rcu_dereference(inet6_offloads[proto]);

			if (unlikely(!ops))
				break;

			if (!(ops->flags & INET6_PROTO_GSO_EXTHDR))
				break;
		}

		if (unlikely(!pskb_may_pull(skb, 8)))
			break;

		opth = (void *)skb->data;
		len = ipv6_optlen(opth);

		if (unlikely(!pskb_may_pull(skb, len)))
			break;

		proto = opth->nexthdr;
		__skb_pull(skb, len);
	}

	return proto;
}

static int ipv6_gso_send_check(struct sk_buff *skb)
{
	const struct ipv6hdr *ipv6h;
	const struct net_offload *ops;
	int err = -EINVAL;

	if (unlikely(!pskb_may_pull(skb, sizeof(*ipv6h))))
		goto out;

	ipv6h = ipv6_hdr(skb);
	__skb_pull(skb, sizeof(*ipv6h));
	err = -EPROTONOSUPPORT;

	ops = rcu_dereference(inet6_offloads[
		ipv6_gso_pull_exthdrs(skb, ipv6h->nexthdr)]);

	if (likely(ops && ops->callbacks.gso_send_check)) {
		skb_reset_transport_header(skb);
		err = ops->callbacks.gso_send_check(skb);
	}

out:
	return err;
}

static struct sk_buff *ipv6_gso_segment(struct sk_buff *skb,
	netdev_features_t features)
{
	struct sk_buff *segs = ERR_PTR(-EINVAL);
	struct ipv6hdr *ipv6h;
	const struct net_offload *ops;
	int proto;
	struct frag_hdr *fptr;
	unsigned int unfrag_ip6hlen;
	u8 *prevhdr;
	int offset = 0;
	bool tunnel;
<<<<<<< HEAD
=======
	int nhoff;
>>>>>>> d8ec26d7

	if (unlikely(skb_shinfo(skb)->gso_type &
		     ~(SKB_GSO_UDP |
		       SKB_GSO_DODGY |
		       SKB_GSO_TCP_ECN |
		       SKB_GSO_GRE |
		       SKB_GSO_IPIP |
		       SKB_GSO_SIT |
		       SKB_GSO_UDP_TUNNEL |
		       SKB_GSO_MPLS |
		       SKB_GSO_TCPV6 |
		       0)))
		goto out;

	skb_reset_network_header(skb);
	nhoff = skb_network_header(skb) - skb_mac_header(skb);
	if (unlikely(!pskb_may_pull(skb, sizeof(*ipv6h))))
		goto out;

<<<<<<< HEAD
	tunnel = skb->encapsulation;
=======
	tunnel = SKB_GSO_CB(skb)->encap_level > 0;
	if (tunnel)
		features = skb->dev->hw_enc_features & netif_skb_features(skb);
	SKB_GSO_CB(skb)->encap_level += sizeof(*ipv6h);

>>>>>>> d8ec26d7
	ipv6h = ipv6_hdr(skb);
	__skb_pull(skb, sizeof(*ipv6h));
	segs = ERR_PTR(-EPROTONOSUPPORT);

	proto = ipv6_gso_pull_exthdrs(skb, ipv6h->nexthdr);

	ops = rcu_dereference(inet6_offloads[proto]);
	if (likely(ops && ops->callbacks.gso_segment)) {
		skb_reset_transport_header(skb);
		segs = ops->callbacks.gso_segment(skb, features);
	}

	if (IS_ERR(segs))
		goto out;

	for (skb = segs; skb; skb = skb->next) {
<<<<<<< HEAD
		ipv6h = ipv6_hdr(skb);
		ipv6h->payload_len = htons(skb->len - skb->mac_len -
					   sizeof(*ipv6h));
=======
		ipv6h = (struct ipv6hdr *)(skb_mac_header(skb) + nhoff);
		ipv6h->payload_len = htons(skb->len - nhoff - sizeof(*ipv6h));
		if (tunnel) {
			skb_reset_inner_headers(skb);
			skb->encapsulation = 1;
		}
		skb->network_header = (u8 *)ipv6h - skb->head;

>>>>>>> d8ec26d7
		if (!tunnel && proto == IPPROTO_UDP) {
			unfrag_ip6hlen = ip6_find_1stfragopt(skb, &prevhdr);
			fptr = (struct frag_hdr *)((u8 *)ipv6h + unfrag_ip6hlen);
			fptr->frag_off = htons(offset);
			if (skb->next != NULL)
				fptr->frag_off |= htons(IP6_MF);
			offset += (ntohs(ipv6h->payload_len) -
				   sizeof(struct frag_hdr));
		}
	}

out:
	return segs;
}

static struct sk_buff **ipv6_gro_receive(struct sk_buff **head,
					 struct sk_buff *skb)
{
	const struct net_offload *ops;
	struct sk_buff **pp = NULL;
	struct sk_buff *p;
	struct ipv6hdr *iph;
	unsigned int nlen;
	unsigned int hlen;
	unsigned int off;
	int flush = 1;
	int proto;
	__wsum csum;

	off = skb_gro_offset(skb);
	hlen = off + sizeof(*iph);
	iph = skb_gro_header_fast(skb, off);
	if (skb_gro_header_hard(skb, hlen)) {
		iph = skb_gro_header_slow(skb, hlen, off);
		if (unlikely(!iph))
			goto out;
	}

	skb_gro_pull(skb, sizeof(*iph));
	skb_set_transport_header(skb, skb_gro_offset(skb));

	flush += ntohs(iph->payload_len) != skb_gro_len(skb);

	rcu_read_lock();
	proto = iph->nexthdr;
	ops = rcu_dereference(inet6_offloads[proto]);
	if (!ops || !ops->callbacks.gro_receive) {
		__pskb_pull(skb, skb_gro_offset(skb));
		proto = ipv6_gso_pull_exthdrs(skb, proto);
		skb_gro_pull(skb, -skb_transport_offset(skb));
		skb_reset_transport_header(skb);
		__skb_push(skb, skb_gro_offset(skb));

		ops = rcu_dereference(inet6_offloads[proto]);
		if (!ops || !ops->callbacks.gro_receive)
			goto out_unlock;

		iph = ipv6_hdr(skb);
	}

	NAPI_GRO_CB(skb)->proto = proto;

	flush--;
	nlen = skb_network_header_len(skb);

	for (p = *head; p; p = p->next) {
		const struct ipv6hdr *iph2;
		__be32 first_word; /* <Version:4><Traffic_Class:8><Flow_Label:20> */

		if (!NAPI_GRO_CB(p)->same_flow)
			continue;

		iph2 = ipv6_hdr(p);
		first_word = *(__be32 *)iph ^ *(__be32 *)iph2 ;

		/* All fields must match except length and Traffic Class. */
		if (nlen != skb_network_header_len(p) ||
		    (first_word & htonl(0xF00FFFFF)) ||
		    memcmp(&iph->nexthdr, &iph2->nexthdr,
			   nlen - offsetof(struct ipv6hdr, nexthdr))) {
			NAPI_GRO_CB(p)->same_flow = 0;
			continue;
		}
		/* flush if Traffic Class fields are different */
		NAPI_GRO_CB(p)->flush |= !!(first_word & htonl(0x0FF00000));
		NAPI_GRO_CB(p)->flush |= flush;
	}

	NAPI_GRO_CB(skb)->flush |= flush;

	csum = skb->csum;
	skb_postpull_rcsum(skb, iph, skb_network_header_len(skb));

	pp = ops->callbacks.gro_receive(head, skb);

	skb->csum = csum;

out_unlock:
	rcu_read_unlock();

out:
	NAPI_GRO_CB(skb)->flush |= flush;

	return pp;
}

static int ipv6_gro_complete(struct sk_buff *skb)
{
	const struct net_offload *ops;
	struct ipv6hdr *iph = ipv6_hdr(skb);
	int err = -ENOSYS;

	iph->payload_len = htons(skb->len - skb_network_offset(skb) -
				 sizeof(*iph));

	rcu_read_lock();
	ops = rcu_dereference(inet6_offloads[NAPI_GRO_CB(skb)->proto]);
	if (WARN_ON(!ops || !ops->callbacks.gro_complete))
		goto out_unlock;

	err = ops->callbacks.gro_complete(skb);

out_unlock:
	rcu_read_unlock();

	return err;
}

static struct packet_offload ipv6_packet_offload __read_mostly = {
	.type = cpu_to_be16(ETH_P_IPV6),
	.callbacks = {
		.gso_send_check = ipv6_gso_send_check,
		.gso_segment = ipv6_gso_segment,
		.gro_receive = ipv6_gro_receive,
		.gro_complete = ipv6_gro_complete,
	},
};

static const struct net_offload sit_offload = {
	.callbacks = {
		.gso_send_check = ipv6_gso_send_check,
		.gso_segment	= ipv6_gso_segment,
	},
};

static int __init ipv6_offload_init(void)
{

	if (tcpv6_offload_init() < 0)
		pr_crit("%s: Cannot add TCP protocol offload\n", __func__);
	if (udp_offload_init() < 0)
		pr_crit("%s: Cannot add UDP protocol offload\n", __func__);
	if (ipv6_exthdrs_offload_init() < 0)
		pr_crit("%s: Cannot add EXTHDRS protocol offload\n", __func__);

	dev_add_offload(&ipv6_packet_offload);

	inet_add_offload(&sit_offload, IPPROTO_IPV6);

	return 0;
}

fs_initcall(ipv6_offload_init);<|MERGE_RESOLUTION|>--- conflicted
+++ resolved
@@ -90,10 +90,7 @@
 	u8 *prevhdr;
 	int offset = 0;
 	bool tunnel;
-<<<<<<< HEAD
-=======
 	int nhoff;
->>>>>>> d8ec26d7
 
 	if (unlikely(skb_shinfo(skb)->gso_type &
 		     ~(SKB_GSO_UDP |
@@ -113,15 +110,11 @@
 	if (unlikely(!pskb_may_pull(skb, sizeof(*ipv6h))))
 		goto out;
 
-<<<<<<< HEAD
-	tunnel = skb->encapsulation;
-=======
 	tunnel = SKB_GSO_CB(skb)->encap_level > 0;
 	if (tunnel)
 		features = skb->dev->hw_enc_features & netif_skb_features(skb);
 	SKB_GSO_CB(skb)->encap_level += sizeof(*ipv6h);
 
->>>>>>> d8ec26d7
 	ipv6h = ipv6_hdr(skb);
 	__skb_pull(skb, sizeof(*ipv6h));
 	segs = ERR_PTR(-EPROTONOSUPPORT);
@@ -138,11 +131,6 @@
 		goto out;
 
 	for (skb = segs; skb; skb = skb->next) {
-<<<<<<< HEAD
-		ipv6h = ipv6_hdr(skb);
-		ipv6h->payload_len = htons(skb->len - skb->mac_len -
-					   sizeof(*ipv6h));
-=======
 		ipv6h = (struct ipv6hdr *)(skb_mac_header(skb) + nhoff);
 		ipv6h->payload_len = htons(skb->len - nhoff - sizeof(*ipv6h));
 		if (tunnel) {
@@ -151,7 +139,6 @@
 		}
 		skb->network_header = (u8 *)ipv6h - skb->head;
 
->>>>>>> d8ec26d7
 		if (!tunnel && proto == IPPROTO_UDP) {
 			unfrag_ip6hlen = ip6_find_1stfragopt(skb, &prevhdr);
 			fptr = (struct frag_hdr *)((u8 *)ipv6h + unfrag_ip6hlen);

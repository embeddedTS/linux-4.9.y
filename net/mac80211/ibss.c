--- conflicted
+++ resolved
@@ -554,17 +554,10 @@
 				ifibss->ssid, ifibss->ssid_len,
 				WLAN_CAPABILITY_IBSS | WLAN_CAPABILITY_PRIVACY,
 				capability);
-<<<<<<< HEAD
 
 	if (cbss) {
 		struct ieee80211_bss *bss;
 
-=======
-
-	if (cbss) {
-		struct ieee80211_bss *bss;
-
->>>>>>> 5ffaf8a3
 		bss = (void *)cbss->priv;
 #ifdef CONFIG_MAC80211_IBSS_DEBUG
 		printk(KERN_DEBUG "   sta_find_ibss: selected %pM current "
